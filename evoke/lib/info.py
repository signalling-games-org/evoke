"""
Information-theoretic analyses
"""

import numpy as np
import scipy.optimize as opt
from scipy import sparse

<<<<<<< HEAD
from evoke.lib.asymmetric_games import Chance
=======
from .asymmetric_games import Chance
>>>>>>> 341fb924

class Information:
    """
    Calculate information-theoretic quantities between strats. It expects a
    game, as created by game.Chance or game.NonChance, a sender strategy, and a
    receiver strategy
    """

    def __init__(self, game, sender, receiver):
        self.sender = sender
        self.receiver = receiver
        self.game = game
        if hasattr(game, "state_chances"):
            self.state_chances = game.state_chances
            self.msg_cond_on_states, self.acts_cond_on_msg = (self.sender,
                                                              self.receiver)
        else:
            # This is a game without a chance node. State chances are
            # calculated from the sender strategy, and msg_cond_on_states is
            # not given directly
            self.state_chances = np.sum(sender, axis=1)
            self.msg_cond_on_states, self.acts_cond_on_msg = (
                from_joint_to_conditional(sender), self.receiver)

    def joint_states_messages(self):
        return from_conditional_to_joint(self.state_chances,
                                         self.msg_cond_on_states)

    def joint_messages_acts(self):
        joint_s_m = self.joint_states_messages()
        uncondmessages = sum(joint_s_m)
        return from_conditional_to_joint(uncondmessages, self.acts_cond_on_msg)

    def joint_states_acts(self):
        joint_s_m = self.joint_states_messages()
        return joint_s_m.dot(self.acts_cond_on_msg)

    def mutual_info_states_acts(self):
        """
        Calculate the mutual info between states and acts
        """
        return mutual_info_from_joint(self.joint_states_acts())

    def mutual_info_states_messages(self):
        """
        Calculate the mutual info between states and messages
        """
        return mutual_info_from_joint(self.joint_states_messages())

    def mutual_info_messages_acts(self):
        """
        Calculate the mutual info between messages and acts
        """
        return mutual_info_from_joint(self.joint_messages_acts())


class RDT:
    """
    Calculate the rate-distortion function for a game and any number of distortion
    measures
    """

    def __init__(self, game, dist_tensor=None, epsilon=0.001):
        """
        Parameters
        ----------
        game: a lib.asymmetric_games.Chance object

        dist_tensor: a collection of distortion matrices (same dimensions as payoff
        matrices), stacked along axis 2

        epsilon: the precision up to which the point should be calculated
        """
        self.pmf = game.state_chances
        self.game = game
        self.epsilon = epsilon
        if type(dist_tensor) == np.ndarray:
            self.dist_tensor = dist_tensor
        else:
            self.dist_tensor = self.dist_tensor_from_game()
        self.outcomes = self.dist_tensor.shape[-1]

    def dist_tensor_from_game(self):
        """
        Return normalize_distortion() for sender and receiver payoffs
        """
        return np.array([
            normalize_distortion(self.game.sender_payoff_matrix),
            normalize_distortion(self.game.receiver_payoff_matrix)
        ])

    def blahut(self, lambda_, max_rounds=100, return_cond=False):
        """
        Calculate the point in the R(D, D') surface with slopes given by
        lambda_ and mu_. Follows Cover & Thomas 2006, p. 334
        """
        # we start with the uniform output distribution
        params = len(lambda_)
        output = np.ones(self.outcomes) / self.outcomes
        cond = self.update_conditional(lambda_, output)
        rate = self.calc_rate(cond, output)
        delta_dist = 2 * self.epsilon
        rounds = 0
        while delta_dist > self.epsilon and rounds <= max_rounds:
            output = self.pmf @ cond
            cond = self.update_conditional(lambda_, output)
            new_rate = self.calc_rate(cond, output)
            delta_dist = np.abs(new_rate - rate)
            rate = new_rate
            rounds = rounds + 1
            if rounds == max_rounds:
                print("Max rounds for {}".format(lambda_))
        distortion = [
            self.calc_distortion(cond, matrix) for matrix in range(params)
        ]
        if return_cond:
            return_tuple = (rate, *distortion, cond)
        else:
            return_tuple = (rate, *distortion)
        return return_tuple

    def update_conditional(self, lambda_, output):
        """
        Calculate a new conditional distribution from the <output> distribution
        and the <lambda_> parameters.  The conditional probability matrix is such that
        cond[i, j] corresponds to P(x^_j | x_i)
        """
        params = len(lambda_)
        axes = tuple([Ellipsis] + [np.newaxis] * params)
        lagrange = (-1 * lambda_[axes] * self.dist_tensor).sum(0)
        cond = output * np.exp(lagrange)
        return normalize_axis(cond, 1)

    def calc_distortion(self, cond, matrix):
        """
        Calculate the distortion for a given channel (individuated by the
        conditional matrix in <cond>), for a certain slice of self.dist_tensor
        """
        # return np.sum(self.pmf @ (cond * self.dist_matrix))
        return np.matmul(self.pmf, (cond * self.dist_tensor[matrix])).sum()

    def calc_rate(self, cond, output):
        """
        Calculate the rate for a channel (given by <cond>) and output
        distribution (given by <output>)
        """
        return np.sum(self.pmf @ (cond * np.ma.log2(cond / output).filled(0)))

    def from_cond_to_RD(self, cond, dist_measures):
        """
        Take a channel matrix, cond, where cond[i, j] gives P(q^[j] | q[i]),
        and calculate rate and distortions for it.
        <dist_measures> is a list of integers stating which distortion measures
        we want.
        """
        output = self.pmf @ cond
        rate = self.calc_rate(cond, output)
        distortion = [
            self.calc_distortion(cond, matrix) for matrix in dist_measures
        ]
        return (rate, *distortion)


class OptimizeRate(RDT):
    """
    A class to calculate rate-distortion surface with a scipy optimizer
    """

    def __init__(self,
                 game,
                 dist_measures=None,
                 dist_tensor=None,
                 epsilon=1e-4):
        """
        Parameters
        ----------

        dist_measures: A list of integers with the distortions from
        self.dist_tensor to be considered
        """
        RDT.__init__(self, game, dist_tensor, epsilon)
        self.states = len(self.pmf)
        self.acts = game.acts
        if dist_measures:
            self.dist_measures = dist_measures
        else:
            self.dist_measures = range(self.dist_tensor.shape[0])
        self.hess = opt.BFGS(exception_strategy='skip_update')
        self.bounds = opt.Bounds(0, 1)
        self.constraint = self.lin_constraint()
        self.default_cond_init = self.cond_init()

    def make_calc_RD(self):
        """
        Return a function that calculates an RD (hyper-)surface using the
        trust-constr scipy optimizer, for a given list of distortion
        objectives.
        """

        def calc_RD(distortions,
                    cond_init=self.default_cond_init,
                    return_obj=False,
                    **kwargs):
            result = opt.minimize(
                self.rate,
                cond_init,
                method="trust-constr",
                jac='2-point',
                hess=self.hess,
                constraints=[self.gen_lin_constraint(distortions)],
                bounds=self.bounds,
                **kwargs)
            if return_obj:
                return np.array([result.status, result.fun]), result
            return np.array([result.status, result.fun])

        return calc_RD

    def rate(self, cond_flat):
        """
        Calculate rate for make_calc_RD()
        """
        cond = cond_flat.reshape(self.states, self.outcomes)
        output = self.pmf @ cond
        return self.calc_rate(cond, output)

    def cond_init(self):
        """
        Return an initial conditional matrix
        """
        return np.ones((self.states * self.outcomes)) / self.outcomes

    def gen_lin_constraint(self, distortions):
        """
        Generate the LinearConstraint object

        Parameters
        ----------
        distortions: A list of distortion objectives
        """
        linear_constraint = opt.LinearConstraint(
            self.constraint, [0, 0] + [1] * self.states,
            list(distortions) + [1] * self.states)
        return linear_constraint

    def lin_constraint(self):
        """
        Collate all constraints
        """
        distortion = self.dist_constraint()
        prob = self.prob_constraint()
        return sparse.vstack((distortion, prob))

    def dist_constraint(self):
        """
        Present the distortion constraint (which is linear) the way
        scipy.optimize expects it
        """
        return np.array([
            (self.pmf[:, np.newaxis] * self.dist_tensor[measure]).flatten()
            for measure in self.dist_measures
        ])

    def prob_constraint(self):
        """
	Present the constraint that all rows in cond be probability vectors. We
        use a COO sparse matrix
	"""
        row_length = self.states * self.acts
        data = np.ones(row_length)
        rows = np.repeat(np.arange(self.states), self.states)
        columns = np.arange(row_length)
        return sparse.coo_matrix((data, (rows, columns)))


class OptimizeMessages(RDT):
    """
    A class to calculate number-of-messges/distortion curves with a scipy
    optimizer
    """

    def __init__(self,
                 game,
                 dist_measures=None,
                 dist_tensor=None,
                 epsilon=1e-4):
        """
        Parameters
        ----------

        dist_measures: A list of integers with the distortions from
        self.dist_tensor to be considered
        """
        RDT.__init__(self, game, dist_tensor, epsilon)
        self.states = len(self.pmf)
        self.acts = game.acts
        if dist_measures:
            self.dist_measures = dist_measures
        else:
            self.dist_measures = range(self.dist_tensor.shape[0])
        self.hess = opt.BFGS(exception_strategy='skip_update')
        self.bounds = opt.Bounds(0, 1)

    def make_calc_MD(self):
        """
        Return a function that calculates the minimum distortion attainable for
        a certain number of messages, using a trust-constr scipy optimizer.
        Right now it only works for one distortion measure.
        <distortion> is the distortion matrix in <dist_tensor> that we should
        care about.
        """

        def calc_MD(messages,
                    distortion,
                    codec_init_func=self.codec_init,
                    return_obj=False,
                    **kwargs):
            result = opt.minimize(
                lambda x: self.distortion(x, messages, distortion),
                codec_init_func(messages),
                method="trust-constr",
                jac='2-point',
                hess=self.hess,
                constraints=[self.gen_lin_constraint(messages)],
                bounds=self.bounds,
                **kwargs)
            if return_obj:
                return np.array([result.status, result.fun]), result
            return np.array([result.status, result.fun])

        return calc_MD

    def distortion(self, codec_flat, messages, matrix):
        """
        Calculate the distortion for a given channel (individuated by the
        conditional matrix in <cond>), for a certain slice of self.dist_tensor
        """
        coder_flat, decoder_flat = np.split(codec_flat,
                                            [self.states * messages])
        coder = coder_flat.reshape(self.states, messages)
        decoder = decoder_flat.reshape(messages, self.acts)
        cond = coder @ decoder
        return np.matmul(self.pmf, (cond * self.dist_tensor[matrix])).sum()

    def codec_init_random(self, messages):
        """
        Return an initial conditional matrix
        """
        coder_init = np.random.rand(self.states, messages)
        coder_init = (coder_init / coder_init.sum(1)[:, None]).flatten()
        decoder_init = np.random.rand(messages, self.acts)
        decoder_init = (decoder_init / decoder_init.sum(1)[:, None]).flatten()
        return np.concatenate((coder_init, decoder_init))

    def codec_init(self, messages):
        """
        Return an initial conditional matrix
        """
        coder_init = np.ones((self.states * messages)) / messages
        decoder_init = np.ones((messages * self.acts)) / self.acts
        return np.concatenate((coder_init, decoder_init))

    def gen_lin_constraint(self, messages):
        """
        Generate the LinearConstraint object

        Parameters
        ----------
        distortions: A list of distortion objectives
        """
        prob_constraint = self.prob_constraint(messages)
        linear_constraint = opt.LinearConstraint(
            prob_constraint, [1] * prob_constraint.shape[0],
            [1] * prob_constraint.shape[0])
        return linear_constraint

    def prob_constraint(self, messages):
        """
	Present the constraint that all rows in cond be probability vectors. We
        use a COO sparse matrix
	"""
        data = np.ones(messages * (self.states + self.acts))  # this is the
        # number of elements in the coder and decoder matrices
        rows_coder = np.repeat(np.arange(self.states), messages)
        columns_coder = np.arange(self.states * messages)
        rows_decoder = np.repeat(np.arange(messages), self.acts) + self.states
        columns_decoder = np.arange(
            messages * self.acts) + self.states * messages
        rows = np.concatenate((rows_coder, rows_decoder))
        columns = np.concatenate((columns_coder, columns_decoder))
        return sparse.coo_matrix((data, (rows, columns)))


class OptimizeMessageEntropy(RDT):
    """
    A class to calculate rate-distortion (where rate is actually the entropy of
    messages= with a scipy optimizer
    """

    def __init__(self,
                 game,
                 dist_measures=None,
                 dist_tensor=None,
                 messages=None,
                 epsilon=1e-4):
        """
        Parameters
        ----------

        dist_measures: A list of integers with the distortions from
        self.dist_tensor to be considered
        """
        RDT.__init__(self, game, dist_tensor, epsilon)
        self.states = len(self.pmf)
        if dist_measures:
            self.dist_measures = dist_measures
        else:
            self.dist_measures = range(self.dist_tensor.shape[0])
        if messages:
            self.messages = messages
        else:
            self.messages = self.states
        self.enc_dec_length = self.messages * (self.states + self.outcomes)
        # length of the encoder_decoder vector we optimize over.
        self.hess = opt.BFGS(exception_strategy='skip_update')
        self.bounds = opt.Bounds(0, 1)
        self.default_enc_dec_init = self.enc_dec_init()

    def make_calc_RD(self):
        """
        Return a function that calculates an RD (hyper-)surface using the
        trust-constr scipy optimizer, for a given list of distortion
        objectives.
        """

        def calc_RD(distortions,
                    enc_dec_init=self.default_enc_dec_init,
                    return_obj=False):
            result = opt.minimize(
                self.message_entropy,
                enc_dec_init,
                method="trust-constr",
                jac='2-point',
                hess=self.hess,
                constraints=([self.gen_lin_constraint()] +
                             self.gen_nonlin_constraint(distortions)),
                bounds=self.bounds)
            if return_obj:
                return np.array([result.status, result.fun]), result
            return np.array([result.status, result.fun])

        return calc_RD

    def minimize_distortion(self, matrix):
        """
        Return a function that finds an encoder-decoder pair, with the
        requisite dimension, that minimizes a single distortion objective, using a
        trust-constr scipy optimizer        
        """

        def min_dist(enc_dec_init=self.default_enc_dec_init, return_obj=False):
            result = opt.minimize(self.gen_dist_func(matrix),
                                  enc_dec_init,
                                  method="trust-constr",
                                  jac='2-point',
                                  hess=self.hess,
                                  constraints=self.gen_lin_constraint(),
                                  bounds=self.bounds)
            if return_obj:
                return np.array([result.status, result.fun]), result
            return np.array([result.status, result.fun])

        return min_dist

    def message_entropy(self, encode_decode):
        """
        Calculate message entropy given an encoder-decoder pair, where the two
        matrices are flattened and then concatenated
        """
        encoder = self.reconstruct_enc_dec(encode_decode,
                                           reconstruct_decoder=False)
        message_probs = self.pmf @ encoder
        return entropy(message_probs)

    def reconstruct_enc_dec(self, encode_decode, reconstruct_decoder=True):
        encoder_flat, decoder_flat = np.split(encode_decode,
                                              [self.states * self.messages])
        encoder = encoder_flat.reshape(self.states, self.messages)
        if reconstruct_decoder:
            decoder = decoder_flat.reshape(self.messages, self.game.acts)
            return encoder, decoder
        return encoder

    def enc_dec_init(self):
        """
        Return an initial conditional matrix
        """
        encoder = np.ones((self.states * self.messages)) / self.messages
        decoder = np.ones((self.messages * self.outcomes)) / self.outcomes
        return np.concatenate((encoder, decoder))

    def gen_nonlin_constraint(self, distortions):
        """
        Generate a list of NonLinearConstraint objects

        Parameters
        ----------
        distortions: A list of distortion objectives
        """
        nonlinear_constraints = [
            opt.NonlinearConstraint(self.gen_dist_func(matrix), 0, distortion)
            for matrix, distortion in zip(self.dist_measures, distortions)
        ]
        return nonlinear_constraints

    def gen_lin_constraint(self):
        """
        Generate the LinearConstraint object 

        Parameters
        ----------
        distortions: A list of probability objectives
        """
        prob = self.prob_constraint()
        linear_constraint = opt.LinearConstraint(
            prob, [1] * (self.states + self.messages),
            [1] * (self.states + self.messages))
        return linear_constraint

    def gen_dist_func(self, matrix):
        """
        Return the function that goes into the NonLinearConstraint objects
        """

        def dist_func(encoder_decoder):
            encoder, decoder = self.reconstruct_enc_dec(encoder_decoder)
            cond = encoder @ decoder
            dist = self.calc_distortion(cond, matrix)
            return dist

        return dist_func

    def prob_constraint(self):
        """
        Present the constraint that all rows in encoder and decoder be
        probability vectors
        """
        template_encoder = np.identity(self.states)
        template_decoder = np.identity(self.messages)
        upper_left = np.repeat(template_encoder, self.messages).reshape(
            self.states, self.states * self.messages)
        lower_right = np.repeat(template_decoder, self.outcomes).reshape(
            self.messages, self.messages * self.outcomes)
        upper_right = np.zeros_like(upper_left)
        lower_left = np.zeros_like(lower_right)
        upper = np.hstack((upper_left, upper_right))
        lower = np.hstack((lower_left, lower_right))
        return np.vstack((upper, lower))


class Shea:
    """
    Calculate functional content vectors as presented in Shea, Godfrey-Smith
    andand Cao 2017.
    """

    def __init__(self, game):
        """
        Parameters
        ----------
        game: a lib.asymmetric_games.Chance object
        """
        self.game = game
        self.baseline_sender, self.baseline_receiver = self.baseline_payoffs()

    def baseline_payoffs(self):
        """
        Give a vector with the payoffs for sender, and another for receiver,
        when the receiver does the best possible act for it in the absence of any communication.
        I will choose, for now, the receiver act that gives the best possible sender payoff
        (this is not decided by Shea et al.; see fn.14)
        """
        vec_expected = np.vectorize(self.expected_for_act)
        payoffs = np.apply_along_axis(vec_expected, 0,
                                      np.arange(self.game.acts)).T
        maxreceiver = np.max(payoffs[:, 1])
        sender = payoffs[:, 0][payoffs[:, 1] == maxreceiver]
        return np.max(sender), maxreceiver

    def expected_for_act(self, act):
        """
        Calculate the expected payoff for sender and receiver of doing one act,
        in the absence of communication
        """
        sender_payoffs_per_state = self.game.sender_payoff_matrix[:, act]
        receiver_payoffs_per_state = self.game.receiver_payoff_matrix[:, act]
        expected_sender = self.game.state_chances.dot(sender_payoffs_per_state)
        expected_receiver = self.game.state_chances.dot(
            receiver_payoffs_per_state)
        return expected_sender, expected_receiver

    def normal_payoffs(self):
        """
        Calculate payoffs minus the baseline
        """
        normal_sender = self.game.sender_payoff_matrix - self.baseline_sender
        normal_receiver = self.game.receiver_payoff_matrix - self.baseline_receiver
        return normal_sender, normal_receiver

    def calc_dmin(self):
        """
        Calculate dmin as defined in Shea et al. (2917, p. 24)
        """
        normal_sender, normal_receiver = self.normal_payoffs()
        return np.minimum(normal_sender, normal_receiver)

    def calc_summation(self, norm_payoff, receiver_strat):
        """
        Calculate the summation in the entries of the functional content vector
        """
        inside_summation_raw = np.multiply.outer(norm_payoff, receiver_strat)
        inside_summation = np.einsum('ijkj->ijk', inside_summation_raw)
        return np.sum(inside_summation, axis=1)

    def calc_entries(self, sender_strat, receiver_strat, payoff_matrix):
        """
        Calculate the entries of the functional vector, given one choice for
        the (baselined) payoff matrix
        """
        bayes_sender = bayes_theorem(self.game.state_chances, sender_strat)
        summation = self.calc_summation(payoff_matrix, receiver_strat)
        return bayes_sender * summation

    def calc_entries_dmin(self, sender_strat, receiver_strat):
        """
        Calculate the entries of the functional vector, given one choice for
        the official dmin
        """
        return self.calc_entries(sender_strat, receiver_strat,
                                 self.calc_dmin())

    def calc_entries_sender(self, sender_strat, receiver_strat):
        """
        Calculate the entries of the functional vector, for the baselined
        sender
        """
        normal_sender = self.game.sender_payoff_matrix - self.baseline_sender
        return self.calc_entries(sender_strat, receiver_strat, normal_sender)

    def calc_entries_receiver(self, sender_strat, receiver_strat):
        """
        Calculate the entries of the functional vector, for the baselined
        receiver
        """
        normal_receiver = self.game.receiver_payoff_matrix - self.baseline_receiver
        return self.calc_entries(sender_strat, receiver_strat, normal_receiver)

    def calc_condition(self, receiver_strat, payoff_matrix, baseline):
        """
        Calculate the condition for nonzero vector entries
        """
        outer = np.multiply.outer(receiver_strat, payoff_matrix)
        precondition = np.einsum('kjij->ijk', outer)
        return np.sum(precondition, axis=1) > baseline

    def calc_condition_sender(self, receiver_strat):
        """
        Calculate condition() for the sender payoff matrix and baseline
        """
        return self.calc_condition(receiver_strat,
                                   self.game.sender_payoff_matrix,
                                   self.baseline_sender)

    def calc_condition_receiver(self, receiver_strat):
        """
        Calculate condition() for the receiver payoff matrix and baseline
        """
        return self.calc_condition(receiver_strat,
                                   self.game.receiver_payoff_matrix,
                                   self.baseline_receiver)

    def calc_condition_common(self, receiver_strat):
        """
        Calculate the condition for a nonzero functional vector entry in
        the definition in (op. cit., p. 24)
        """
        return self.calc_condition_sender(
            receiver_strat) & self.calc_condition_receiver(receiver_strat)

    def functional_content(self, entries, condition):
        """
        Put everything together in a functional vector per message
        """
        return normalize_axis(entries * condition, 0)

    def functional_content_sender(self, sender_strat, receiver_strat):
        """
        Calculate the functional content from the perspective of the sender
        """
        return self.functional_content(
            self.calc_entries_sender(sender_strat, receiver_strat),
            self.calc_condition_sender(receiver_strat))

    def functional_content_receiver(self, sender_strat, receiver_strat):
        """
        Calculate the functional content from the perspective of the receiver
        """
        return self.functional_content(
            self.calc_entries_receiver(sender_strat, receiver_strat),
            self.calc_condition_receiver(receiver_strat))

    def functional_content_dmin(self, sender_strat, receiver_strat):
        """
        Calculate the functional content from the perspective of dmin
        """
        return self.functional_content(
            self.calc_entries_dmin(sender_strat, receiver_strat),
            self.calc_condition_common(receiver_strat))


def conditional_entropy(conds, unconds):
    """
    Take a matrix of probabilities of the column random variable (r. v.)
    conditional on the row r.v.; and a vector of unconditional
    probabilities of the row r. v.. Calculate the conditional entropy of
    column r. v. on row r. v. That is:
    Input:
        [[P(B1|A1), ...., P(Bn|A1)],..., [P(B1|Am),...,P(Bn|Am)]]
        [P(A1), ..., P(Am)]
    Output:
        H(B|A)
    """
    return unconds.dot(np.apply_along_axis(entropy, 1, conds))


def mutual_info_from_joint(matrix):
    """
    Take a matrix of joint probabilities and calculate the mutual information
    between the row and column random variables
    """
    row_unconditionals = sum(matrix.transpose())
    column_unconditionals = sum(matrix)
    conditionals = from_joint_to_conditional(matrix)
    uncond_entropy = entropy(column_unconditionals)
    cond_entropy = conditional_entropy(conditionals, row_unconditionals)
    return uncond_entropy - cond_entropy


def unconditional_probabilities(unconditional_input, strategy):
    """
    Calculate the unconditional probability of messages for sender, or
    signals for receiver, given the unconditional probability of states
    (for sender) or of messages (for receiver)
    """
    return strategy * unconditional_input


def normalize_axis(array, axis):
    """
    Normalize a matrix along <axis>, being sensible with all-zero rows
    """
    return np.apply_along_axis(normalize_vector, axis, array)


def from_joint_to_conditional(array):
    """
    Normalize row-wise

    """
    return normalize_axis(array, 1)


def from_conditional_to_joint(unconds, conds):
    """
    Take a matrix of conditional probabilities of the column random variable on
    the row r. v., and a vector of unconditional probabilities of the row r. v.
    and output a matrix of joint probabilities.

    Input:
            [[P(B1|A1), ...., P(Bn|A1)],..., [P(B1|Am),...,P(Bn|Am)]]
            [P(A1), ..., P(Am)]
    Output:
            [[P(B1,A1), ...., P(Bn,A1)],..., [P(B1,Am),...,P(Bn,Am)]]
    """
    return conds * unconds[..., None]


def bayes_theorem(unconds, conds):
    """
    Perform Bayes' theorem on a matrix of conditional probabilities

    Parameters
    ----------
    unconds:
        a (n x 1) numpy array of unconditional probabilities [P(A1), ... , P(An)]
    conds:
        a (m x n) numpy array of conditional probabilities
        [[P(B1|A1), ... , P(Bm|A1)], ... , [P(B1|An), ..., P(Bm|An)]]

    Returns
    -------
    A (n x m) numpy array of conditional probabilities
        [[P(A1|B1), ... , P(An|B1)], ... , [P(PA1|Bm), ... , P(An|Bm)]]
    """
    joint = from_conditional_to_joint(unconds, conds)
    return from_joint_to_conditional(joint.T).T


def entropy(vector):
    """
    Calculate the entropy of a vector
    """
    nonzero = vector[vector > 1e-10]
    return -nonzero.dot(np.log2(nonzero))


def escalar_product_map(matrix, vector):
    """
    Take a matrix and a vector and return a matrix consisting of each element
    of the vector multiplied by the corresponding row of the matrix
    """
    trm = matrix.transpose()
    return np.vectorize(np.dot)(trm, vector).transpose()


def normalize_vector(vector):
    """
    Normalize a vector, converting all-zero vectors to uniform ones
    """
    if np.allclose(vector, np.zeros_like(vector)):
        return np.ones_like(vector) / len(vector)
    return vector / sum(vector)


def normalize_distortion(matrix):
    """
    Normalize linearly so that max corresponds to 0 distortion, and min to 1 distortion
    It must be a matrix of floats!
    """
    maxmatrix = np.max(matrix)
    minmatrix = np.min(matrix)
    numerator = maxmatrix - matrix
    denominator = maxmatrix - minmatrix
    return np.divide(numerator,
                     denominator,
                     out=np.zeros_like(matrix),
                     where=denominator != 0)<|MERGE_RESOLUTION|>--- conflicted
+++ resolved
@@ -6,11 +6,7 @@
 import scipy.optimize as opt
 from scipy import sparse
 
-<<<<<<< HEAD
-from evoke.lib.asymmetric_games import Chance
-=======
 from .asymmetric_games import Chance
->>>>>>> 341fb924
 
 class Information:
     """

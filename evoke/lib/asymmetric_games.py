# -*- coding: utf-8 -*-
"""
Set up an asymmetric evolutionary game, that can be then fed to the evolve
module.  There are two main classes here:
    - Games with a chance player
    - Games without a chance player
"""
import itertools as it
import sys

import numpy as np
import pygambit

from evoke.lib import info

np.set_printoptions(precision=4)


class Chance:
    """
    Construct a payoff function for a game with a chance player, that chooses a
    state, among m possible ones; a sender that chooses a message, among n
    possible ones; a receiver that chooses an act among o possible ones; and
    the number of messages
    """

    def __init__(
        self, state_chances, sender_payoff_matrix, receiver_payoff_matrix, messages
    ):
        """
        Take a mx1 numpy array with the unconditional probabilities of states,
        a mxo numpy array with the sender payoffs, a mxo numpy array with
        receiver payoffs, and the number of available messages
        """
        if any(
            state_chances.shape[0] != row
            for row in [sender_payoff_matrix.shape[0], receiver_payoff_matrix.shape[0]]
        ):
            sys.exit(
                "The number of rows in sender and receiver payoffs should"
                "be the same as the number of states"
            )
        if sender_payoff_matrix.shape != receiver_payoff_matrix.shape:
            sys.exit("Sender and receiver payoff arrays should have the same" "shape")
        if not isinstance(messages, int):
            sys.exit("The number of messages should be an integer")
        self.state_chances = state_chances
        self.sender_payoff_matrix = sender_payoff_matrix
        self.receiver_payoff_matrix = receiver_payoff_matrix
        self.states = state_chances.shape[0]
        self.messages = messages
        self.acts = sender_payoff_matrix.shape[1]

    def choose_state(self):
        """
        Return a random state, relying on the probabilities given by self.state_chances
        """
        return np.random.choice(range(self.states), p=self.state_chances)

    def sender_payoff(self, state, act):
        """
        Return the sender payoff for a combination of <state> and <act>
        """
        return self.sender_payoff_matrix[state][act]

    def receiver_payoff(self, state, act):
        """
        Return the receiver payoff for a combination of <state> and <act>
        """
        return self.receiver_payoff_matrix[state][act]

    def sender_pure_strats(self):
        """
        Return the set of pure strategies available to the sender
        """
        pure_strats = np.identity(self.messages)
        return np.array(list(it.product(pure_strats, repeat=self.states)))

    def receiver_pure_strats(self):
        """
        Return the set of pure strategies available to the receiver
        """
        pure_strats = np.identity(self.acts)
        return np.array(list(it.product(pure_strats, repeat=self.messages)))

    def one_pop_pure_strats(self):
        """
        Return the set of pure strategies available to players in a
        one-population setup
        """
        # TODO

    def payoff(self, sender_strat, receiver_strat):
        """
        Calculate the average payoff for sender and receiver given concrete
        sender and receiver strats
        """
        state_act = sender_strat.dot(receiver_strat)
        sender_payoff = self.state_chances.dot(
            np.sum(state_act * self.sender_payoff_matrix, axis=1)
        )
        receiver_payoff = self.state_chances.dot(
            np.sum(state_act * self.receiver_payoff_matrix, axis=1)
        )
        return (sender_payoff, receiver_payoff)

    def avg_payoffs(self, sender_strats, receiver_strats):
        """
        Return an array with the average payoff of sender strat i against
        receiver strat j in position <i, j>
        """
        payoff_ij = np.vectorize(
            lambda i, j: self.payoff(sender_strats[i], receiver_strats[j])
        )
        shape_result = (sender_strats.shape[0], receiver_strats.shape[0])
        return np.fromfunction(payoff_ij, shape_result, dtype=int)

    def one_pop_avg_payoffs(self, one_player_strats):
        """
        Return an array with the average payoff of one-pop strat i against
        one-pop strat j in position <i, j>
        """
        return one_pop_avg_payoffs(self, one_player_strats)

    def calculate_sender_mixed_strat(self, sendertypes, senderpop):
        mixedstratsender = sendertypes * senderpop[:, np.newaxis, np.newaxis]
        return sum(mixedstratsender)

    def calculate_receiver_mixed_strat(self, receivertypes, receiverpop):
        mixedstratreceiver = receivertypes * receiverpop[:, np.newaxis, np.newaxis]
        return sum(mixedstratreceiver)
    
    def create_gambit_game(self):
        """
        Create a gambit object based on this game.
        
        [SFM: For guidance creating this method I followed the tutorial at
        https://nbviewer.org/github/gambitproject/gambit/blob/master/contrib/samples/sendrecv.ipynb
        and adapted as appropriate.]
        
        Returns
        -------
        g: Game() object from pygambit package.
        """
        
        ## Initialize.
        ## Game.new_tree() creates a new, trivial extensive game, 
        ##  with no players, and only a root node.
        g = pygambit.Game.new_tree()
        
        ## Game title
        g.title = f"Chance Sender-Receiver game {self.states}x{self.messages}x{self.acts}"
        
        ## Players: Sender and Receiver
        ## There is already a built-in chance player at game_gambit.players.chance
        sender = g.players.add("Sender")
        receiver = g.players.add("Receiver")
        
        ## Add Nature's initial move
        move_nature = g.root.append_move(g.players.chance, self.states)
        
        ## STRATEGIES
        ## Label Nature's possible actions, and add the sender's response.
        moves_receiver = []
        for i in range(self.states):
            
            ## Label the state from its index.
            state_label = move_nature.actions[i].label = str(i)
        
            ## For each state, the sender has {self.messages} actions.
            ## From the tutorial: "We add these actions at different information sets 
            ##  as the sender has perfect information about the state of the world".
            move_sender = g.root.children[i].append_move(sender, self.messages)
            
            ## Label the sender's choice node at this point
            move_sender.label = f's{state_label}'
            
            ## Label each signal with its index, and add the receiver's response.
            for j in range(self.messages):
                
                ## Label the signal from its index.
                signal_label = move_sender.actions[j].label = str(j)
                
                ## For each signal, the receiver has {self.acts} actions.
                ## After the first state, the moves should be appended to 
                ##  the existing infoset.
                ## That's because the receiver doesn't know anything beyond
                ##  which signal it received.
                if i == 0:
                    moves_receiver.append(g.root.children[i].children[j].append_move(receiver,self.acts))
                    
                    ## Label the receiver's choice node at this point.
                    ## All it knows about is the signal.
                    moves_receiver[j].label = f'r{signal_label}'
                    
                    ## Label each act with its index.
                    for k in range(self.acts):
                        moves_receiver[j].actions[k].label = str(k)
                    
                else:
                    
                    ## We are in a state > 0, so we have already defined the receiver's possible moves.
                    ## Append the existing move here, corresponding to the signal j.
                    g.root.children[i].children[j].append_move(moves_receiver[j])

<<<<<<< HEAD
=======
            
>>>>>>> ed52c7ec
        ## OUTCOMES
        ## The size of the payoff matrices, which should be states x acts,
        ##  determines the number of outcomes.
        for row_index in range(len(self.sender_payoff_matrix)):
            
            for col_index in range(len(self.sender_payoff_matrix[row_index])):
                
                ## Create the outcome.
                outcome = g.outcomes.add(f"payoff_{row_index}_{col_index}")
                
                ## Sender's payoff at this outcome.
                ## Gambit only accepts integer payoffs!!!
                if int(self.sender_payoff_matrix[row_index][col_index]) != self.sender_payoff_matrix[row_index][col_index]:
                    print(f"Warning: converting payoff {self.sender_payoff_matrix[row_index][col_index]} to integer")
                    
                outcome[0] = int(self.sender_payoff_matrix[row_index][col_index])
                
                ## Receiver's payoff at this outcome
                ## Gambit only accepts integer payoffs!!!
                if int(self.receiver_payoff_matrix[row_index][col_index]) != self.receiver_payoff_matrix[row_index][col_index]:
                    print(f"Warning: converting payoff {self.receiver_payoff_matrix[row_index][col_index]} to integer")
                    
                outcome[1] = int(self.receiver_payoff_matrix[row_index][col_index])
                
                ## Append this outcome to the game across all the different
                ##  possible signals that could lead to it.
                for j in range(self.messages): 
                    
                    g.root.children[row_index].children[j].children[col_index].outcome = outcome

        ## Return the game object.
        return g


    @property
    def max_mutual_info(self):
        """
        Maximum possible mutual information between states and acts.
        Depends on self.state_chances.

        Lazy instantiation

        Returns
        -------
        _max_mutual_info : float
            The maximum mutual information between states and acts for this game.

        """

        ## Lazy instantiation: if we haven't yet calculated the maximum mutual information,
        ##  calculate it now.
        if not hasattr(self, "_max_mutual_info"):
            ## The maximum mutual information occurs when the conditional probabilities
            ##  of acts given states are as uneven as possible.
            ## So let's construct a fake conditional distribution of acts given states,
            ##  and set as many of its rows to one-hot vectors as possible.
            ## Then calculate the mutual information implied by that conditional distribution
            ##  together with self.state_chances.

            ## First, initialize a square identity matrix.
            maximising_conditional_distribution_states_acts = np.eye(
                min(self.states, self.acts)
            )

            ## If there are more states than acts, stack more identity matrices
            ##  up underneath the first.
            if self.states > self.acts:
                ## How many rows do we need to add?
                rows_left = self.states - self.acts

                ## Add them one by one (it could be done more cleverly than this.)
                column_to_insert_1 = 0
                while rows_left > 0:
                    ## Initialise row of length self.acts.
                    new_row = np.zeros((1, self.acts))

                    ## Insert a 1 in the correct place.
                    new_row.put(column_to_insert_1, 1)

                    ## Stack this row under the distribution.
                    maximising_conditional_distribution_states_acts = np.vstack(
                        (maximising_conditional_distribution_states_acts, new_row)
                    )

                    ## Increment where the next 1 goes
                    column_to_insert_1 += 1

                    ## Loop back to the first column if necessary
                    column_to_insert_1 = column_to_insert_1 % self.acts

                    ## There is now 1 fewer rows to insert.
                    rows_left -= 1

            ## If there are more acts than states, just add a bunch of zeros
            ##  to the end of each row.
            if self.states < self.acts:
                ## Create a matrix of zeros, with self.states rows and
                ##  (self.acts - self.states) columns
                horizontal_stacker = np.zeros((self.states, self.acts - self.states))

                maximising_conditional_distribution_states_acts = np.hstack(
                    (
                        maximising_conditional_distribution_states_acts,
                        horizontal_stacker,
                    )
                )

            ## Now calculate the joint of this and the states.
            maximising_joint_states_acts = info.from_conditional_to_joint(
                self.state_chances, maximising_conditional_distribution_states_acts
            )

            ## Finally, calculate the mutual information from the joint distribution.
            self._max_mutual_info = info.mutual_info_from_joint(
                maximising_joint_states_acts
            )

        return self._max_mutual_info

    @max_mutual_info.deleter
    def max_mutual_info(self):
        """
        Delete the maximum mutual information variable.

        Returns
        -------
        None.

        """

        if hasattr(self, "_max_mutual_info"):
            del self._max_mutual_info
<<<<<<< HEAD
=======

>>>>>>> ed52c7ec
        

class ChanceSIR:
    """
    A sender-intermediary-receiver game with Nature choosing the state.
    """

    def __init__(
        self,
        state_chances=np.array([1 / 2, 1 / 2]),
        sender_payoff_matrix=np.eye(2),
        intermediary_payoff_matrix=np.eye(2),
        receiver_payoff_matrix=np.eye(2),
        messages_sender=2,
        messages_intermediary=2,
    ):
        """
        For now, just load the inputs into class attributes.
        We can add methods to this as required.

        Parameters
        ----------
        state_chances : TYPE, optional
            DESCRIPTION. The default is np.array([1/2,1/2]).
        sender_payoff_matrix : TYPE, optional
            DESCRIPTION. The default is np.eye(2).
        intermediary_payoff_matrix : TYPE, optional
            DESCRIPTION. The default is np.eye(2).
        receiver_payoff_matrix : TYPE, optional
            DESCRIPTION. The default is np.eye(2).
        messages_sender : TYPE, optional
            DESCRIPTION. The default is 2.
        messages_intermediary : TYPE, optional
            DESCRIPTION. The default is 2.

        Returns
        -------
        None.

        """

        self.state_chances = state_chances
        self.sender_payoff_matrix = sender_payoff_matrix
        self.intermediary_payoff_matrix = intermediary_payoff_matrix
        self.receiver_payoff_matrix = receiver_payoff_matrix
        self.messages_sender = messages_sender
        self.messages_intermediary = messages_intermediary

        ## Call it a "regular" game if payoffs are all np.eye(2)
        self.regular = False

        if (
            np.eye(2).all()
            == self.sender_payoff_matrix.all()
            == self.intermediary_payoff_matrix.all()
            == self.receiver_payoff_matrix.all()
        ):
            self.regular = True

    def choose_state(self):
        """
        Randomly get a state according to self.state_chances

        Returns
        -------
        state : int
            Index of the chosen state.

        """

        return np.random.choice(range(len(self.state_chances)), p=self.state_chances)

    def payoff_sender(self, state, act):
        """
        Get the sender's payoff when this combination of state and act occurs.

        Parameters
        ----------
        state : TYPE
            DESCRIPTION.
        act : TYPE
            DESCRIPTION.

        Returns
        -------
        payoff : TYPE
            DESCRIPTION.

        """

        return self.sender_payoff_matrix[state][act]

    def payoff_intermediary(self, state, act):
        """
        Get the intermediary's payoff when this combination of state and act occurs.

        Parameters
        ----------
        state : TYPE
            DESCRIPTION.
        act : TYPE
            DESCRIPTION.

        Returns
        -------
        payoff : TYPE
            DESCRIPTION.

        """

        return self.intermediary_payoff_matrix[state][act]

    def payoff_receiver(self, state, act):
        """
        Get the receiver's payoff when this combination of state and act occurs.

        Parameters
        ----------
        state : TYPE
            DESCRIPTION.
        act : TYPE
            DESCRIPTION.

        Returns
        -------
        payoff : TYPE
            DESCRIPTION.

        """

        return self.receiver_payoff_matrix[state][act]

    def avg_payoffs_regular(self, snorm, inorm, rnorm):
        """
        Return the average payoff of all players given these strategy profiles.

        Requires game to be regular.

        Parameters
        ----------
        snorm : array-like
            Sender's strategy profile, normalised.
        inorm: array-like
            Intermediary player's strategy profile, normalised.
        rnorm : array-like
            Receiver's strategy profile, normalised.

        Returns
        -------
        payoff: float
            The average payoff given these strategies.
            The payoff is the same for every player.

        """

        assert self.regular

        ## Multiply the chain of strategy probabilities,
        ##  and then multiply the result by the (shared) payoff matrix.

        ## Step 1: We have the conditional probabilities of s-signals given states,
        ##          and the conditional probabilities of i-signals given s-signals,
        ##          and we want the conditional probabilities of i-signals given states.
        inorm_given_states = np.matmul(snorm, inorm)

        ## Step 2: We have the conditional probabilities of i-signals given states,
        ##          and the conditional probabilities of r-acts given i-signals,
        ##          and we want the conditional probabilities of r-acts given states.
        racts_given_states = np.matmul(inorm_given_states, rnorm)

        ## Step 3: We have the conditional probabilities of r-acts given states,
        ##          and the unconditional probabilities of states,
        ##          and we want the joint probabilities of states and r-acts.
        joint_states_and_acts = np.multiply(self.state_chances, racts_given_states)

        ## Step 4: We have the joint probabilities and the payoffs,
        ##          and we want the overall expected payoff.
        ## Remember all the payoff matrices are the same, so we can use any of them.
        payoff = np.multiply(joint_states_and_acts, self.sender_payoff_matrix).sum()

        return payoff


class NonChance:
    """
    Construct a payoff function for a game without chance player: a sender that
    chooses a message, among n possible ones; a receiver that chooses an act
    among o possible ones; and the number of messages
    """

    def __init__(self, sender_payoff_matrix, receiver_payoff_matrix, messages):
        """
        Take a mxo numpy array with the sender payoffs, a mxo numpy array
        with receiver payoffs, and the number of available messages
        """
        if sender_payoff_matrix.shape != receiver_payoff_matrix.shape:
            sys.exit("Sender and receiver payoff arrays should have the same" "shape")
        if not isinstance(messages, int):
            sys.exit("The number of messages should be an integer")
        self.chance_node = False  # flag to know where the game comes from
        self.sender_payoff_matrix = sender_payoff_matrix
        self.receiver_payoff_matrix = receiver_payoff_matrix
        self.states = sender_payoff_matrix.shape[0]
        self.messages = messages
        self.acts = sender_payoff_matrix.shape[1]

    def sender_pure_strats(self):
        """
        Return the set of pure strategies available to the sender. For this
        sort of games, a strategy is a tuple of vector with probability 1 for
        the sender's state, and an mxn matrix in which the only nonzero row
        is the one that correspond's to the sender's type.
        """

        def build_strat(state, row):
            zeros = np.zeros((self.states, self.messages))
            zeros[state] = row
            return zeros

        states = range(self.states)
        over_messages = np.identity(self.messages)
        return np.array(
            [
                build_strat(state, row)
                for state, row in it.product(states, over_messages)
            ]
        )

    def receiver_pure_strats(self):
        """
        Return the set of pure strategies available to the receiver
        """
        pure_strats = np.identity(self.acts)
        return np.array(list(it.product(pure_strats, repeat=self.messages)))

    def one_pop_pure_strats(self):
        """
        Return the set of pure strategies available to players in a
        one-population setup
        """
        return player_pure_strats(self)

    def payoff(self, sender_strat, receiver_strat):
        """
        Calculate the average payoff for sender and receiver given concrete
        sender and receiver strats
        """
        state_act = sender_strat.dot(receiver_strat)
        sender_payoff = np.sum(state_act * self.sender_payoff_matrix)
        receiver_payoff = np.sum(state_act * self.receiver_payoff_matrix)
        return (sender_payoff, receiver_payoff)

    def avg_payoffs(self, sender_strats, receiver_strats):
        """
        Return an array with the average payoff of sender strat i against
        receiver strat j in position <i, j>
        """
        payoff_ij = np.vectorize(
            lambda i, j: self.payoff(sender_strats[i], receiver_strats[j])
        )
        shape_result = (len(sender_strats), len(receiver_strats))
        return np.fromfunction(payoff_ij, shape_result)

    def one_pop_avg_payoffs(self, one_player_strats):
        """
        Return an array with the average payoff of one-pop strat i against
        one-pop strat j in position <i, j>
        """
        return one_pop_avg_payoffs(self, one_player_strats)

    def calculate_sender_mixed_strat(self, sendertypes, senderpop):
        mixedstratsender = sendertypes * senderpop[:, np.newaxis, np.newaxis]
        return sum(mixedstratsender)

    def calculate_receiver_mixed_strat(self, receivertypes, receiverpop):
        mixedstratreceiver = receivertypes * receiverpop[:, np.newaxis, np.newaxis]
        return sum(mixedstratreceiver)
    
    def create_gambit_game(self):
        """
        Create a gambit object based on this game.
        
        [SFM: For guidance creating this method I followed the tutorial at
        https://nbviewer.org/github/gambitproject/gambit/blob/master/contrib/samples/sendrecv.ipynb
        and adapted as appropriate.]
        
        Returns
        -------
        g: Game() object from pygambit package.

        """
        
        ## Initialize.
        ## Game.new_tree() creates a new, trivial extensive game, 
        ##  with no players, and only a root node.
        g = pygambit.Game.new_tree()
        
        ## Game title
        g.title = f"Non-Chance Sender-Receiver game {self.messages}x{self.acts}"
        
        ## Players: Sender and Receiver
        ## There is already a built-in chance player at game_gambit.players.chance
        sender = g.players.add("Sender")
        receiver = g.players.add("Receiver")
        
        ## Add the Sender's initial move
        move_sender = g.root.append_move(sender, self.messages)
        
        ## Receiver
        ## Label each signal with its index, and add the receiver's response.
        for j in range(self.messages):
            
            ## Label the signal from its index.
            signal_label = move_sender.actions[j].label = str(j)
            
            ## For each signal, the receiver has {self.acts} actions.
            move_receiver = g.root.children[j].append_move(receiver,self.acts)
            
            ## Label the receiver's choice node at this point.
            ## All it knows about is the signal.
            move_receiver.label = f'r{signal_label}'
            
            ## Label each act with its index.
            for k in range(self.acts):
                move_receiver.actions[k].label = str(k)
                
                
            
        ## OUTCOMES
        ## The size of the payoff matrices, which should be signals x acts,
        ##  determines the number of outcomes.
        for row_index in range(len(self.sender_payoff_matrix)):
            
            for col_index in range(len(self.sender_payoff_matrix[row_index])):
                
                ## Create the outcome.
                outcome = g.outcomes.add(f"payoff_{row_index}_{col_index}")
                
                ## Sender's payoff at this outcome.
                ## Gambit only accepts integer payoffs!!!
                if int(self.sender_payoff_matrix[row_index][col_index]) != self.sender_payoff_matrix[row_index][col_index]:
                    print(f"Warning: converting payoff {self.sender_payoff_matrix[row_index][col_index]} to integer")
                    
                outcome[0] = int(self.sender_payoff_matrix[row_index][col_index])
                
                ## Receiver's payoff at this outcome
                ## Gambit only accepts integer payoffs!!!
                if int(self.receiver_payoff_matrix[row_index][col_index]) != self.receiver_payoff_matrix[row_index][col_index]:
                    print(f"Warning: converting payoff {self.receiver_payoff_matrix[row_index][col_index]} to integer")
                    
                outcome[1] = int(self.receiver_payoff_matrix[row_index][col_index])
                
                ## Append this outcome to the game across all the different
                ##  possible signals that could lead to it.
                for j in range(self.messages): 
                    
                    g.root.children[row_index].children[j].children[col_index].outcome = outcome
        
        ## Return the game object.
        return g
<<<<<<< HEAD
>>>>>>> fd28f16 (Gambit game for Nonchance class)

        """
        
        ## Initialize.
        ## Game.new_tree() creates a new, trivial extensive game, 
        ##  with no players, and only a root node.
        g = pygambit.Game.new_tree()
        
        ## Game title
        g.title = f"Non-Chance Sender-Receiver game {self.messages}x{self.acts}"
        
        ## Players: Sender and Receiver
        ## There is already a built-in chance player at game_gambit.players.chance
        sender = g.players.add("Sender")
        receiver = g.players.add("Receiver")
        
        ## Add the Sender's initial move
        move_sender = g.root.append_move(sender, self.messages)
        
        ## Receiver
        ## Label each signal with its index, and add the receiver's response.
        for j in range(self.messages):
            
            ## Label the signal from its index.
            signal_label = move_sender.actions[j].label = str(j)
            
            ## For each signal, the receiver has {self.acts} actions.
            move_receiver = g.root.children[j].append_move(receiver,self.acts)
            
            ## Label the receiver's choice node at this point.
            ## All it knows about is the signal.
            move_receiver.label = f'r{signal_label}'
            
            ## Label each act with its index.
            for k in range(self.acts):
                move_receiver.actions[k].label = str(k)
                
                
            
        ## OUTCOMES
        ## The size of the payoff matrices, which should be signals x acts,
        ##  determines the number of outcomes.
        for row_index in range(len(self.sender_payoff_matrix)):
            
            for col_index in range(len(self.sender_payoff_matrix[row_index])):
                
                ## Create the outcome.
                outcome = g.outcomes.add(f"payoff_{row_index}_{col_index}")
                
                ## Sender's payoff at this outcome.
                ## Gambit only accepts integer payoffs!!!
                if int(self.sender_payoff_matrix[row_index][col_index]) != self.sender_payoff_matrix[row_index][col_index]:
                    print(f"Warning: converting payoff {self.sender_payoff_matrix[row_index][col_index]} to integer")
                    
                outcome[0] = int(self.sender_payoff_matrix[row_index][col_index])
                
                ## Receiver's payoff at this outcome
                ## Gambit only accepts integer payoffs!!!
                if int(self.receiver_payoff_matrix[row_index][col_index]) != self.receiver_payoff_matrix[row_index][col_index]:
                    print(f"Warning: converting payoff {self.receiver_payoff_matrix[row_index][col_index]} to integer")
                    
                outcome[1] = int(self.receiver_payoff_matrix[row_index][col_index])
                
                ## Append this outcome to the game across all the different
                ##  possible signals that could lead to it.
                for j in range(self.messages): 
                    
                    g.root.children[row_index].children[j].children[col_index].outcome = outcome
        
        ## Return the game object.
        return g
        
=======
>>>>>>> ed52c7ec

def lewis_square(n=2):
    """
    Factory method to produce a cooperative nxnxn signalling game
     (what Skyrms calls a "Lewis signalling game").

    Returns
    -------
    game : Chance object.
        A nxnxn cooperative signalling game.

    """
    
    ## 1. Create state_chances, the probability distribution
    ##     over the state of the world.
    state_chances = np.ones((n,)) / n
    
    ## 2. Create sender_payoff_matrix and receiver_payoff_matrix,
    ##     which define the payoffs for sender and receiver.
    ##    In a fully cooperative game they are identical.
    sender_payoff_matrix = receiver_payoff_matrix = np.eye(n)
    
    ## 3. Define the number of messages.
    messages = n
    
    ## 4. Create the game
    lewis_n = Chance(
        state_chances = state_chances,
        sender_payoff_matrix = sender_payoff_matrix,
        receiver_payoff_matrix = receiver_payoff_matrix,
        messages = messages
        )
    
    return lewis_n

def gambit_example(n=2,export=False,fpath="tester.efg"):
    """
    Create the gambit representation of a cooperative nxnxn game
     and compute its Nash equilibria.
     
    Optionally output as an extensive-form game, which can be
     loaded into the Gambit GUI.

    Returns
    -------
    None.

    """
    
    ## Create the Chance() game object
    game = lewis_square(n=n)
    
    ## Create the gambit game object
    g = game.create_gambit_game()
    
    ## Export .efg file
    if export:
        f_data = g.write("native")
        
        with open(fpath,"w") as f:
            f.write(f_data)
    
    ## Get the Nash equilibria
    ## Set rational=False to get floats rather than Rational() objects.
    solutions = pygambit.nash.lcp_solve(g,rational=False)
    
    print(f"Nash equilibria are {solutions}.")
    <|MERGE_RESOLUTION|>--- conflicted
+++ resolved
@@ -203,10 +203,6 @@
                     ## Append the existing move here, corresponding to the signal j.
                     g.root.children[i].children[j].append_move(moves_receiver[j])
 
-<<<<<<< HEAD
-=======
-            
->>>>>>> ed52c7ec
         ## OUTCOMES
         ## The size of the payoff matrices, which should be states x acts,
         ##  determines the number of outcomes.
@@ -339,10 +335,6 @@
 
         if hasattr(self, "_max_mutual_info"):
             del self._max_mutual_info
-<<<<<<< HEAD
-=======
-
->>>>>>> ed52c7ec
         
 
 class ChanceSIR:
@@ -703,82 +695,7 @@
         
         ## Return the game object.
         return g
-<<<<<<< HEAD
->>>>>>> fd28f16 (Gambit game for Nonchance class)
-
-        """
-        
-        ## Initialize.
-        ## Game.new_tree() creates a new, trivial extensive game, 
-        ##  with no players, and only a root node.
-        g = pygambit.Game.new_tree()
-        
-        ## Game title
-        g.title = f"Non-Chance Sender-Receiver game {self.messages}x{self.acts}"
-        
-        ## Players: Sender and Receiver
-        ## There is already a built-in chance player at game_gambit.players.chance
-        sender = g.players.add("Sender")
-        receiver = g.players.add("Receiver")
-        
-        ## Add the Sender's initial move
-        move_sender = g.root.append_move(sender, self.messages)
-        
-        ## Receiver
-        ## Label each signal with its index, and add the receiver's response.
-        for j in range(self.messages):
-            
-            ## Label the signal from its index.
-            signal_label = move_sender.actions[j].label = str(j)
-            
-            ## For each signal, the receiver has {self.acts} actions.
-            move_receiver = g.root.children[j].append_move(receiver,self.acts)
-            
-            ## Label the receiver's choice node at this point.
-            ## All it knows about is the signal.
-            move_receiver.label = f'r{signal_label}'
-            
-            ## Label each act with its index.
-            for k in range(self.acts):
-                move_receiver.actions[k].label = str(k)
-                
-                
-            
-        ## OUTCOMES
-        ## The size of the payoff matrices, which should be signals x acts,
-        ##  determines the number of outcomes.
-        for row_index in range(len(self.sender_payoff_matrix)):
-            
-            for col_index in range(len(self.sender_payoff_matrix[row_index])):
-                
-                ## Create the outcome.
-                outcome = g.outcomes.add(f"payoff_{row_index}_{col_index}")
-                
-                ## Sender's payoff at this outcome.
-                ## Gambit only accepts integer payoffs!!!
-                if int(self.sender_payoff_matrix[row_index][col_index]) != self.sender_payoff_matrix[row_index][col_index]:
-                    print(f"Warning: converting payoff {self.sender_payoff_matrix[row_index][col_index]} to integer")
-                    
-                outcome[0] = int(self.sender_payoff_matrix[row_index][col_index])
-                
-                ## Receiver's payoff at this outcome
-                ## Gambit only accepts integer payoffs!!!
-                if int(self.receiver_payoff_matrix[row_index][col_index]) != self.receiver_payoff_matrix[row_index][col_index]:
-                    print(f"Warning: converting payoff {self.receiver_payoff_matrix[row_index][col_index]} to integer")
-                    
-                outcome[1] = int(self.receiver_payoff_matrix[row_index][col_index])
-                
-                ## Append this outcome to the game across all the different
-                ##  possible signals that could lead to it.
-                for j in range(self.messages): 
-                    
-                    g.root.children[row_index].children[j].children[col_index].outcome = outcome
-        
-        ## Return the game object.
-        return g
-        
-=======
->>>>>>> ed52c7ec
+    
 
 def lewis_square(n=2):
     """

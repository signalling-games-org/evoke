"""
Set up an asymmetric evolutionary game, that can be then fed to the evolve
module.  There are two main classes here:
    - Games with a chance player
    - Games without a chance player
"""
import itertools as it
import sys

import numpy as np
import pygambit
<<<<<<< HEAD

from evoke.lib import info
=======
>>>>>>> fc1fa135

np.set_printoptions(precision=4)


class Chance:
    """
    Construct a payoff function for a game with a chance player, that chooses a
    state, among m possible ones; a sender that chooses a message, among n
    possible ones; a receiver that chooses an act among o possible ones; and
    the number of messages
    """

    def __init__(
        self, state_chances, sender_payoff_matrix, receiver_payoff_matrix, messages
    ):
        """
        Take a mx1 numpy array with the unconditional probabilities of states,
        a mxo numpy array with the sender payoffs, a mxo numpy array with
        receiver payoffs, and the number of available messages
        """
        if any(
            state_chances.shape[0] != row
            for row in [sender_payoff_matrix.shape[0], receiver_payoff_matrix.shape[0]]
        ):
            sys.exit(
                "The number of rows in sender and receiver payoffs should"
                "be the same as the number of states"
            )
        if sender_payoff_matrix.shape != receiver_payoff_matrix.shape:
            sys.exit("Sender and receiver payoff arrays should have the same" "shape")
        if not isinstance(messages, int):
            sys.exit("The number of messages should be an integer")
        self.state_chances = state_chances
        self.sender_payoff_matrix = sender_payoff_matrix
        self.receiver_payoff_matrix = receiver_payoff_matrix
        self.states = state_chances.shape[0]
        self.messages = messages
        self.acts = sender_payoff_matrix.shape[1]

    def choose_state(self):
        """
        Return a random state, relying on the probabilities given by self.state_chances
        """
        return np.random.choice(range(self.states), p=self.state_chances)

    def sender_payoff(self, state, act):
        """
        Return the sender payoff for a combination of <state> and <act>
        """
        return self.sender_payoff_matrix[state][act]

    def receiver_payoff(self, state, act):
        """
        Return the receiver payoff for a combination of <state> and <act>
        """
        return self.receiver_payoff_matrix[state][act]

    def sender_pure_strats(self):
        """
        Return the set of pure strategies available to the sender
        """
        pure_strats = np.identity(self.messages)
        return np.array(list(it.product(pure_strats, repeat=self.states)))

    def receiver_pure_strats(self):
        """
        Return the set of pure strategies available to the receiver
        """
        pure_strats = np.identity(self.acts)
        return np.array(list(it.product(pure_strats, repeat=self.messages)))

    def one_pop_pure_strats(self):
        """
        Return the set of pure strategies available to players in a
        one-population setup
        """
        # TODO

    def payoff(self, sender_strat, receiver_strat):
        """
        Calculate the average payoff for sender and receiver given concrete
        sender and receiver strats
        """
        state_act = sender_strat.dot(receiver_strat)
        sender_payoff = self.state_chances.dot(
            np.sum(state_act * self.sender_payoff_matrix, axis=1)
        )
        receiver_payoff = self.state_chances.dot(
            np.sum(state_act * self.receiver_payoff_matrix, axis=1)
        )
        return (sender_payoff, receiver_payoff)

    def avg_payoffs(self, sender_strats, receiver_strats):
        """
        Return an array with the average payoff of sender strat i against
        receiver strat j in position <i, j>
        """
        payoff_ij = np.vectorize(
            lambda i, j: self.payoff(sender_strats[i], receiver_strats[j])
        )
        shape_result = (sender_strats.shape[0], receiver_strats.shape[0])
        return np.fromfunction(payoff_ij, shape_result, dtype=int)

    def one_pop_avg_payoffs(self, one_player_strats):
        """
        Return an array with the average payoff of one-pop strat i against
        one-pop strat j in position <i, j>
        """
        return one_pop_avg_payoffs(self, one_player_strats)

    def calculate_sender_mixed_strat(self, sendertypes, senderpop):
        mixedstratsender = sendertypes * senderpop[:, np.newaxis, np.newaxis]
        return sum(mixedstratsender)

    def calculate_receiver_mixed_strat(self, receivertypes, receiverpop):
        mixedstratreceiver = receivertypes * receiverpop[:, np.newaxis, np.newaxis]
        return sum(mixedstratreceiver)
    
    def create_gambit_game(self):
        """
        Create a gambit object based on this game.
        
        [SFM: For guidance creating this method I followed the tutorial at
        https://nbviewer.org/github/gambitproject/gambit/blob/master/contrib/samples/sendrecv.ipynb
        and adapted as appropriate.]
<<<<<<< HEAD
        
        Returns
        -------
        game_gambit: Game() object from pygambit package.

        """
        
        ## Initialize.
        ## Game.new_tree() creates a new, trivial extensive game, 
        ##  with no players, and only a root node.
        g = pygambit.Game.new_tree()
        
        ## Game title
        g.title = f"Chance Sender-Receiver game {self.states}x{self.messages}x{self.acts}"
        
        ## Players: Sender and Receiver
        ## There is already a built-in chance player at game_gambit.players.chance
        sender = g.players.add("Sender")
        receiver = g.players.add("Receiver")
        
        ## Add Nature's initial move
        move_nature = g.root.append_move(g.players.chance, self.states)
        
        ## STRATEGIES
        ## Label Nature's possible actions, and add the sender's response.
        moves_receiver = []
        for i in range(self.states):
            
            ## Label the state from its index.
            state_label = move_nature.actions[i].label = str(i)
        
            ## For each state, the sender has {self.messages} actions.
            ## From the tutorial: "We add these actions at different information sets 
            ##  as the sender has perfect information about the state of the world".
            move_sender = g.root.children[i].append_move(sender, self.messages)
            
            ## Label the sender's choice node at this point
            move_sender.label = f's{state_label}'
            
            ## Label each signal with its index, and add the receiver's response.
            for j in range(self.messages):
                
                ## Label the signal from its index.
                signal_label = move_sender.actions[j].label = str(j)
                
                ## For each signal, the receiver has {self.acts} actions.
                ## After the first state, the moves should be appended to 
                ##  the existing infoset.
                ## That's because the receiver doesn't know anything beyond
                ##  which signal it received.
                if i == 0:
                    moves_receiver.append(g.root.children[i].children[j].append_move(receiver,self.acts))
                    
                    ## Label the receiver's choice node at this point.
                    ## All it knows about is the signal.
                    moves_receiver[j].label = f'r{signal_label}'
                    
                    ## Label each act with its index.
                    for k in range(self.acts):
                        moves_receiver[j].actions[k].label = str(k)
                    
                else:
                    
                    ## We are in a state > 0, so we have already defined the receiver's possible moves.
                    ## Append the existing move here, corresponding to the signal j.
                    g.root.children[i].children[j].append_move(moves_receiver[j])
                
                
            
        ## OUTCOMES
        ## The size of the payoff matrices, which should be states x acts,
        ##  determines the number of outcomes.
        for row_index in range(len(self.sender_payoff_matrix)):
            
            for col_index in range(len(self.sender_payoff_matrix[row_index])):
                
                ## Create the outcome.
                outcome = g.outcomes.add(f"payoff_{row_index}_{col_index}")
                
                ## Sender's payoff at this outcome.
                ## Gambit only accepts integer payoffs!!!
                if int(self.sender_payoff_matrix[row_index][col_index]) != self.sender_payoff_matrix[row_index][col_index]:
                    print(f"Warning: converting payoff {self.sender_payoff_matrix[row_index][col_index]} to integer")
                    
                outcome[0] = int(self.sender_payoff_matrix[row_index][col_index])
                
                ## Receiver's payoff at this outcome
                ## Gambit only accepts integer payoffs!!!
                if int(self.receiver_payoff_matrix[row_index][col_index]) != self.receiver_payoff_matrix[row_index][col_index]:
                    print(f"Warning: converting payoff {self.receiver_payoff_matrix[row_index][col_index]} to integer")
                    
                outcome[1] = int(self.receiver_payoff_matrix[row_index][col_index])
                
                ## Append this outcome to the game across all the different
                ##  possible signals that could lead to it.
                for j in range(self.messages): 
                    
                    g.root.children[row_index].children[j].children[col_index].outcome = outcome
        
        ## Return the game object.
        return g


    @property
    def max_mutual_info(self):
        """
        Maximum possible mutual information between states and acts.
        Depends on self.state_chances.

        Lazy instantiation

        Returns
        -------
        _max_mutual_info : float
            The maximum mutual information between states and acts for this game.

        """

        ## Lazy instantiation: if we haven't yet calculated the maximum mutual information,
        ##  calculate it now.
        if not hasattr(self, "_max_mutual_info"):
            ## The maximum mutual information occurs when the conditional probabilities
            ##  of acts given states are as uneven as possible.
            ## So let's construct a fake conditional distribution of acts given states,
            ##  and set as many of its rows to one-hot vectors as possible.
            ## Then calculate the mutual information implied by that conditional distribution
            ##  together with self.state_chances.

            ## First, initialize a square identity matrix.
            maximising_conditional_distribution_states_acts = np.eye(
                min(self.states, self.acts)
            )

            ## If there are more states than acts, stack more identity matrices
            ##  up underneath the first.
            if self.states > self.acts:
                ## How many rows do we need to add?
                rows_left = self.states - self.acts

                ## Add them one by one (it could be done more cleverly than this.)
                column_to_insert_1 = 0
                while rows_left > 0:
                    ## Initialise row of length self.acts.
                    new_row = np.zeros((1, self.acts))

                    ## Insert a 1 in the correct place.
                    new_row.put(column_to_insert_1, 1)

                    ## Stack this row under the distribution.
                    maximising_conditional_distribution_states_acts = np.vstack(
                        (maximising_conditional_distribution_states_acts, new_row)
                    )

                    ## Increment where the next 1 goes
                    column_to_insert_1 += 1

                    ## Loop back to the first column if necessary
                    column_to_insert_1 = column_to_insert_1 % self.acts

                    ## There is now 1 fewer rows to insert.
                    rows_left -= 1

            ## If there are more acts than states, just add a bunch of zeros
            ##  to the end of each row.
            if self.states < self.acts:
                ## Create a matrix of zeros, with self.states rows and
                ##  (self.acts - self.states) columns
                horizontal_stacker = np.zeros((self.states, self.acts - self.states))

                maximising_conditional_distribution_states_acts = np.hstack(
                    (
                        maximising_conditional_distribution_states_acts,
                        horizontal_stacker,
                    )
                )

            ## Now calculate the joint of this and the states.
            maximising_joint_states_acts = info.from_conditional_to_joint(
                self.state_chances, maximising_conditional_distribution_states_acts
            )

            ## Finally, calculate the mutual information from the joint distribution.
            self._max_mutual_info = info.mutual_info_from_joint(
                maximising_joint_states_acts
            )

        return self._max_mutual_info

    @max_mutual_info.deleter
    def max_mutual_info(self):
        """
        Delete the maximum mutual information variable.

        Returns
        -------
        None.

        """

        if hasattr(self, "_max_mutual_info"):
            del self._max_mutual_info
=======
>>>>>>> fc1fa135

        Returns
        -------
        game_gambit: Game() object from pygambit package.

        """
        
        ## Initialize.
        ## Game.new_tree() creates a new, trivial extensive game, 
        ##  with no players, and only a root node.
        g = pygambit.Game.new_tree()
        
        ## Game title
        g.title = f"Chance Sender-Receiver game {self.states}x{self.messages}x{self.acts}"
        
        ## Players: Sender and Receiver
        ## There is already a built-in chance player at game_gambit.players.chance
        sender = g.players.add("Sender")
        receiver = g.players.add("Receiver")
        
        ## Add Nature's initial move
        move_nature = g.root.append_move(g.players.chance, self.states)
        
        ## STRATEGIES
        ## Label Nature's possible actions, and add the sender's response.
        moves_receiver = []
        for i in range(self.states):
            
            ## Label the state from its index.
            state_label = move_nature.actions[i].label = str(i)
        
            ## For each state, the sender has {self.messages} actions.
            ## From the tutorial: "We add these actions at different information sets 
            ##  as the sender has perfect information about the state of the world".
            move_sender = g.root.children[i].append_move(sender, self.messages)
            
            ## Label the sender's choice node at this point
            move_sender.label = f's{state_label}'
            
            ## Label each signal with its index, and add the receiver's response.
            for j in range(self.messages):
                
                ## Label the signal from its index.
                signal_label = move_sender.actions[j].label = str(j)
                
                ## For each signal, the receiver has {self.acts} actions.
                ## After the first state, the moves should be appended to 
                ##  the existing infoset.
                ## That's because the receiver doesn't know anything beyond
                ##  which signal it received.
                if i == 0:
                    moves_receiver.append(g.root.children[i].children[j].append_move(receiver,self.acts))
                    
                    ## Label the receiver's choice node at this point.
                    ## All it knows about is the signal.
                    moves_receiver[j].label = f'r{signal_label}'
                    
                    ## Label each act with its index.
                    for k in range(self.acts):
                        moves_receiver[j].actions[k].label = str(k)
                    
                else:
                    
                    ## We are in a state > 0, so we have already defined the receiver's possible moves.
                    ## Append the existing move here, corresponding to the signal j.
                    g.root.children[i].children[j].append_move(moves_receiver[j])
                
                
            
        ## OUTCOMES
        ## The size of the payoff matrices, which should be states x acts,
        ##  determines the number of outcomes.
        for row_index in range(len(self.sender_payoff_matrix)):
            
            for col_index in range(len(self.sender_payoff_matrix[row_index])):
                
                ## Create the outcome.
                outcome = g.outcomes.add(f"payoff_{row_index}_{col_index}")
                
                ## Sender's payoff at this outcome.
                ## Gambit only accepts integer payoffs!!!
                if int(self.sender_payoff_matrix[row_index][col_index]) != self.sender_payoff_matrix[row_index][col_index]:
                    print(f"Warning: converting payoff {self.sender_payoff_matrix[row_index][col_index]} to integer")
                    
                outcome[0] = int(self.sender_payoff_matrix[row_index][col_index])
                
                ## Receiver's payoff at this outcome
                ## Gambit only accepts integer payoffs!!!
                if int(self.receiver_payoff_matrix[row_index][col_index]) != self.receiver_payoff_matrix[row_index][col_index]:
                    print(f"Warning: converting payoff {self.receiver_payoff_matrix[row_index][col_index]} to integer")
                    
                outcome[1] = int(self.receiver_payoff_matrix[row_index][col_index])
                
                ## Append this outcome to the game across all the different
                ##  possible signals that could lead to it.
                for j in range(self.messages): 
                    
                    g.root.children[row_index].children[j].children[col_index].outcome = outcome
        
        ## Return the game object.
        return g
        

class ChanceSIR:
    """
    A sender-intermediary-receiver game with Nature choosing the state.
    """

    def __init__(
        self,
        state_chances=np.array([1 / 2, 1 / 2]),
        sender_payoff_matrix=np.eye(2),
        intermediary_payoff_matrix=np.eye(2),
        receiver_payoff_matrix=np.eye(2),
        messages_sender=2,
        messages_intermediary=2,
    ):
        """
        For now, just load the inputs into class attributes.
        We can add methods to this as required.

        Parameters
        ----------
        state_chances : TYPE, optional
            DESCRIPTION. The default is np.array([1/2,1/2]).
        sender_payoff_matrix : TYPE, optional
            DESCRIPTION. The default is np.eye(2).
        intermediary_payoff_matrix : TYPE, optional
            DESCRIPTION. The default is np.eye(2).
        receiver_payoff_matrix : TYPE, optional
            DESCRIPTION. The default is np.eye(2).
        messages_sender : TYPE, optional
            DESCRIPTION. The default is 2.
        messages_intermediary : TYPE, optional
            DESCRIPTION. The default is 2.

        Returns
        -------
        None.

        """

        self.state_chances = state_chances
        self.sender_payoff_matrix = sender_payoff_matrix
        self.intermediary_payoff_matrix = intermediary_payoff_matrix
        self.receiver_payoff_matrix = receiver_payoff_matrix
        self.messages_sender = messages_sender
        self.messages_intermediary = messages_intermediary

        ## Call it a "regular" game if payoffs are all np.eye(2)
        self.regular = False

        if (
            np.eye(2).all()
            == self.sender_payoff_matrix.all()
            == self.intermediary_payoff_matrix.all()
            == self.receiver_payoff_matrix.all()
        ):
            self.regular = True

    def choose_state(self):
        """
        Randomly get a state according to self.state_chances

        Returns
        -------
        state : int
            Index of the chosen state.

        """

        return np.random.choice(range(len(self.state_chances)), p=self.state_chances)

    def payoff_sender(self, state, act):
        """
        Get the sender's payoff when this combination of state and act occurs.

        Parameters
        ----------
        state : TYPE
            DESCRIPTION.
        act : TYPE
            DESCRIPTION.

        Returns
        -------
        payoff : TYPE
            DESCRIPTION.

        """

        return self.sender_payoff_matrix[state][act]

    def payoff_intermediary(self, state, act):
        """
        Get the intermediary's payoff when this combination of state and act occurs.

        Parameters
        ----------
        state : TYPE
            DESCRIPTION.
        act : TYPE
            DESCRIPTION.

        Returns
        -------
        payoff : TYPE
            DESCRIPTION.

        """

        return self.intermediary_payoff_matrix[state][act]

    def payoff_receiver(self, state, act):
        """
        Get the receiver's payoff when this combination of state and act occurs.

        Parameters
        ----------
        state : TYPE
            DESCRIPTION.
        act : TYPE
            DESCRIPTION.

        Returns
        -------
        payoff : TYPE
            DESCRIPTION.

        """

        return self.receiver_payoff_matrix[state][act]

    def avg_payoffs_regular(self, snorm, inorm, rnorm):
        """
        Return the average payoff of all players given these strategy profiles.

        Requires game to be regular.

        Parameters
        ----------
        snorm : array-like
            Sender's strategy profile, normalised.
        inorm: array-like
            Intermediary player's strategy profile, normalised.
        rnorm : array-like
            Receiver's strategy profile, normalised.

        Returns
        -------
        payoff: float
            The average payoff given these strategies.
            The payoff is the same for every player.

        """

        assert self.regular

        ## Multiply the chain of strategy probabilities,
        ##  and then multiply the result by the (shared) payoff matrix.

        ## Step 1: We have the conditional probabilities of s-signals given states,
        ##          and the conditional probabilities of i-signals given s-signals,
        ##          and we want the conditional probabilities of i-signals given states.
        inorm_given_states = np.matmul(snorm, inorm)

        ## Step 2: We have the conditional probabilities of i-signals given states,
        ##          and the conditional probabilities of r-acts given i-signals,
        ##          and we want the conditional probabilities of r-acts given states.
        racts_given_states = np.matmul(inorm_given_states, rnorm)

        ## Step 3: We have the conditional probabilities of r-acts given states,
        ##          and the unconditional probabilities of states,
        ##          and we want the joint probabilities of states and r-acts.
        joint_states_and_acts = np.multiply(self.state_chances, racts_given_states)

        ## Step 4: We have the joint probabilities and the payoffs,
        ##          and we want the overall expected payoff.
        ## Remember all the payoff matrices are the same, so we can use any of them.
        payoff = np.multiply(joint_states_and_acts, self.sender_payoff_matrix).sum()

        return payoff


class NonChance:
    """
    Construct a payoff function for a game without chance player: a sender that
    chooses a message, among n possible ones; a receiver that chooses an act
    among o possible ones; and the number of messages
    """

    def __init__(self, sender_payoff_matrix, receiver_payoff_matrix, messages):
        """
        Take a mxo numpy array with the sender payoffs, a mxo numpy array
        with receiver payoffs, and the number of available messages
        """
        if sender_payoff_matrix.shape != receiver_payoff_matrix.shape:
            sys.exit("Sender and receiver payoff arrays should have the same" "shape")
        if not isinstance(messages, int):
            sys.exit("The number of messages should be an integer")
        self.chance_node = False  # flag to know where the game comes from
        self.sender_payoff_matrix = sender_payoff_matrix
        self.receiver_payoff_matrix = receiver_payoff_matrix
        self.states = sender_payoff_matrix.shape[0]
        self.messages = messages
        self.acts = sender_payoff_matrix.shape[1]

    def sender_pure_strats(self):
        """
        Return the set of pure strategies available to the sender. For this
        sort of games, a strategy is a tuple of vector with probability 1 for
        the sender's state, and an mxn matrix in which the only nonzero row
        is the one that correspond's to the sender's type.
        """

        def build_strat(state, row):
            zeros = np.zeros((self.states, self.messages))
            zeros[state] = row
            return zeros

        states = range(self.states)
        over_messages = np.identity(self.messages)
        return np.array(
            [
                build_strat(state, row)
                for state, row in it.product(states, over_messages)
            ]
        )

    def receiver_pure_strats(self):
        """
        Return the set of pure strategies available to the receiver
        """
        pure_strats = np.identity(self.acts)
        return np.array(list(it.product(pure_strats, repeat=self.messages)))

    def one_pop_pure_strats(self):
        """
        Return the set of pure strategies available to players in a
        one-population setup
        """
        return player_pure_strats(self)

    def payoff(self, sender_strat, receiver_strat):
        """
        Calculate the average payoff for sender and receiver given concrete
        sender and receiver strats
        """
        state_act = sender_strat.dot(receiver_strat)
        sender_payoff = np.sum(state_act * self.sender_payoff_matrix)
        receiver_payoff = np.sum(state_act * self.receiver_payoff_matrix)
        return (sender_payoff, receiver_payoff)

    def avg_payoffs(self, sender_strats, receiver_strats):
        """
        Return an array with the average payoff of sender strat i against
        receiver strat j in position <i, j>
        """
        payoff_ij = np.vectorize(
            lambda i, j: self.payoff(sender_strats[i], receiver_strats[j])
        )
        shape_result = (len(sender_strats), len(receiver_strats))
        return np.fromfunction(payoff_ij, shape_result)

    def one_pop_avg_payoffs(self, one_player_strats):
        """
        Return an array with the average payoff of one-pop strat i against
        one-pop strat j in position <i, j>
        """
        return one_pop_avg_payoffs(self, one_player_strats)

    def calculate_sender_mixed_strat(self, sendertypes, senderpop):
        mixedstratsender = sendertypes * senderpop[:, np.newaxis, np.newaxis]
        return sum(mixedstratsender)

    def calculate_receiver_mixed_strat(self, receivertypes, receiverpop):
        mixedstratreceiver = receivertypes * receiverpop[:, np.newaxis, np.newaxis]
        return sum(mixedstratreceiver)



def lewis_square(n=2):
    """
    Factory method to produce a cooperative nxnxn signalling game
     (what Skyrms calls a "Lewis signalling game").

    Returns
    -------
    game : Chance object.
        A nxnxn cooperative signalling game.

    """
    
    ## 1. Create state_chances, the probability distribution
    ##     over the state of the world.
    state_chances = np.ones((n,)) / n
    
    ## 2. Create sender_payoff_matrix and receiver_payoff_matrix,
    ##     which define the payoffs for sender and receiver.
    ##    In a fully cooperative game they are identical.
    sender_payoff_matrix = receiver_payoff_matrix = np.eye(n)
    
    ## 3. Define the number of messages.
    messages = n
    
    ## 4. Create the game
    lewis_n = Chance(
        state_chances = state_chances,
        sender_payoff_matrix = sender_payoff_matrix,
        receiver_payoff_matrix = receiver_payoff_matrix,
        messages = messages
        )
    
    return lewis_n

def gambit_example(n=2,export=False,fpath="tester.efg"):
    """
    Create the gambit representation of a cooperative nxnxn game
     and compute its Nash equilibria.
     
    Optionally output as an extensive-form game, which can be
     loaded into the Gambit GUI.

    Returns
    -------
    None.

    """
    
    ## Create the Chance() game object
    game = lewis_square(n=n)
    
    ## Create the gambit game object
    g = game.create_gambit_game()
    
    ## Export .efg file
    if export:
        f_data = g.write("native")
        
        with open(fpath,"w") as f:
            f.write(f_data)
    
    ## Get the Nash equilibria
    ## Set rational=False to get floats rather than Rational() objects.
    solutions = pygambit.nash.lcp_solve(g,rational=False)
    
    ## Now, what do these solutions actually mean?
    print(f"Nash equilibria are {solutions}.")
    
    return g
    
    <|MERGE_RESOLUTION|>--- conflicted
+++ resolved
@@ -9,11 +9,8 @@
 
 import numpy as np
 import pygambit
-<<<<<<< HEAD
 
 from evoke.lib import info
-=======
->>>>>>> fc1fa135
 
 np.set_printoptions(precision=4)
 
@@ -139,7 +136,6 @@
         [SFM: For guidance creating this method I followed the tutorial at
         https://nbviewer.org/github/gambitproject/gambit/blob/master/contrib/samples/sendrecv.ipynb
         and adapted as appropriate.]
-<<<<<<< HEAD
         
         Returns
         -------
@@ -341,109 +337,6 @@
 
         if hasattr(self, "_max_mutual_info"):
             del self._max_mutual_info
-=======
->>>>>>> fc1fa135
-
-        Returns
-        -------
-        game_gambit: Game() object from pygambit package.
-
-        """
-        
-        ## Initialize.
-        ## Game.new_tree() creates a new, trivial extensive game, 
-        ##  with no players, and only a root node.
-        g = pygambit.Game.new_tree()
-        
-        ## Game title
-        g.title = f"Chance Sender-Receiver game {self.states}x{self.messages}x{self.acts}"
-        
-        ## Players: Sender and Receiver
-        ## There is already a built-in chance player at game_gambit.players.chance
-        sender = g.players.add("Sender")
-        receiver = g.players.add("Receiver")
-        
-        ## Add Nature's initial move
-        move_nature = g.root.append_move(g.players.chance, self.states)
-        
-        ## STRATEGIES
-        ## Label Nature's possible actions, and add the sender's response.
-        moves_receiver = []
-        for i in range(self.states):
-            
-            ## Label the state from its index.
-            state_label = move_nature.actions[i].label = str(i)
-        
-            ## For each state, the sender has {self.messages} actions.
-            ## From the tutorial: "We add these actions at different information sets 
-            ##  as the sender has perfect information about the state of the world".
-            move_sender = g.root.children[i].append_move(sender, self.messages)
-            
-            ## Label the sender's choice node at this point
-            move_sender.label = f's{state_label}'
-            
-            ## Label each signal with its index, and add the receiver's response.
-            for j in range(self.messages):
-                
-                ## Label the signal from its index.
-                signal_label = move_sender.actions[j].label = str(j)
-                
-                ## For each signal, the receiver has {self.acts} actions.
-                ## After the first state, the moves should be appended to 
-                ##  the existing infoset.
-                ## That's because the receiver doesn't know anything beyond
-                ##  which signal it received.
-                if i == 0:
-                    moves_receiver.append(g.root.children[i].children[j].append_move(receiver,self.acts))
-                    
-                    ## Label the receiver's choice node at this point.
-                    ## All it knows about is the signal.
-                    moves_receiver[j].label = f'r{signal_label}'
-                    
-                    ## Label each act with its index.
-                    for k in range(self.acts):
-                        moves_receiver[j].actions[k].label = str(k)
-                    
-                else:
-                    
-                    ## We are in a state > 0, so we have already defined the receiver's possible moves.
-                    ## Append the existing move here, corresponding to the signal j.
-                    g.root.children[i].children[j].append_move(moves_receiver[j])
-                
-                
-            
-        ## OUTCOMES
-        ## The size of the payoff matrices, which should be states x acts,
-        ##  determines the number of outcomes.
-        for row_index in range(len(self.sender_payoff_matrix)):
-            
-            for col_index in range(len(self.sender_payoff_matrix[row_index])):
-                
-                ## Create the outcome.
-                outcome = g.outcomes.add(f"payoff_{row_index}_{col_index}")
-                
-                ## Sender's payoff at this outcome.
-                ## Gambit only accepts integer payoffs!!!
-                if int(self.sender_payoff_matrix[row_index][col_index]) != self.sender_payoff_matrix[row_index][col_index]:
-                    print(f"Warning: converting payoff {self.sender_payoff_matrix[row_index][col_index]} to integer")
-                    
-                outcome[0] = int(self.sender_payoff_matrix[row_index][col_index])
-                
-                ## Receiver's payoff at this outcome
-                ## Gambit only accepts integer payoffs!!!
-                if int(self.receiver_payoff_matrix[row_index][col_index]) != self.receiver_payoff_matrix[row_index][col_index]:
-                    print(f"Warning: converting payoff {self.receiver_payoff_matrix[row_index][col_index]} to integer")
-                    
-                outcome[1] = int(self.receiver_payoff_matrix[row_index][col_index])
-                
-                ## Append this outcome to the game across all the different
-                ##  possible signals that could lead to it.
-                for j in range(self.messages): 
-                    
-                    g.root.children[row_index].children[j].children[col_index].outcome = outcome
-        
-        ## Return the game object.
-        return g
         
 
 class ChanceSIR:

"""
Calculate equations to evolve populations in a game. Right now, we can
calculate the replicator (-mutator) dynamics, with one or two populations, in
discrete or continuous time
"""

## Built-in
from abc import ABC, abstractmethod
import numpy as np
from scipy.integrate import ode
from scipy.integrate import odeint

## Libraries
from tqdm import trange

## evoke
<<<<<<< HEAD
from evoke.lib.asymmetric_games import Chance, NonChance, ChanceSIR
from evoke.lib.info import Information, entropy
=======
from .asymmetric_games import Chance, NonChance, ChanceSIR
from .info import Information, entropy
>>>>>>> 341fb924


class OnePop:
    """
    Calculate the equations necessary to evolve one population. It takes as
    input a <game> and an array such that the <i,j> cell gives the expected
    payoff for the-strategist player of an encounter in which they  follow
    strategy i and their opponent follows strategy j.
    """

    def __init__(self, game, playertypes):
        self.game = game
        self.avgpayoffs = self.game.avg_payoffs(playertypes)
        self.playertypes = playertypes
        self.lps = self.playertypes.shape[0]
        # By default, mutation matrices are the identity matrices. You can
        # change that.
        self.mm = np.identity(self.lps)
        # We can set a limit of precision in the calculation of diffeqs, to
        # avoid artifacts. By default, we do not
        self.precision = None
        
        ## Assortment defaults to zero
        self.e = 0

    def random_player(self):
        """
        Return frequencies of a random sender population
        """
        return np.random.dirichlet([1 for i in np.arange(self.lps)])

    def avg_payoff(self, player):
        """
        Return the average payoff that players get when the population vector
        is <player>
        """
        return player.dot(self.avgpayoffs.dot(player))
    
    def avg_payoff_vector(self, player):
        """
        Get expected payoffs of every type when population vector is <player>.
        
        Depends on assortment.
        
        p(s_i meets s_i) = p(s_i) + self.e * (1-p(s_i))
        p(s_i meets s_j) = p(s_j) - self.e * p(s_j)

        Parameters
        ----------
        player : TYPE
            DESCRIPTION.

        Returns
        -------
        None.

        """
        
        ## Use the simple version if there is no assortment.
        if self.e == 0: return player @ self.avgpayoffs
        
        avg_payoffs = []
        
        ## Otherwise, loop and specify the assortment-weighted probabilities.
        ## This can probably be vectorised.
        i = 0
        for p_i in player:
            
            meeting_probabilities = []
            
            j = 0
            for p_j in player:
                
                if i == j:
                    ## p_i is the proportion of individuals of type i.
                    meeting_probabilities.append(p_i + self.e * (1-p_i))
                
                else:
                    ## p_j are all the others
                    meeting_probabilities.append(p_j - self.e*p_j)
                
                j+= 1
            
            meeting_probabilities = np.array(meeting_probabilities)
            
            payoff_i = (meeting_probabilities @ self.avgpayoffs)[i]
            
            avg_payoffs.append(payoff_i)
            
            i += 1
        
        return avg_payoffs

    def replicator_dX_dt_odeint(self, X, t):
        """
        Calculate the rhs of the system of odes for scipy.integrate.odeint
        """
        avgpayoff = self.avg_payoff(X)
        result = X * (self.avgpayoffs @ X - avgpayoff)
        if self.precision:
            np.around(result, decimals=self.precision, out=result)
        return result

    def replicator_jacobian_odeint(self, X, t=0):
        """
        Calculate the Jacobian of the system of odes for scipy.integrate.odeint
        """
        avgpayoff = self.avg_payoff(X)
        diagonal = np.eye(self.lps) * X
        jacobian = self.avgpayoffs * diagonal + self.avgpayoffs @ X - avgpayoff
        return jacobian

    def discrete_replicator_delta_X(self, X):
        """
        Calculate a population vector for t' given the vector for t, using the
        discrete time replicator dynamics (Huttegger 2007)
        """
        avgfitness = self.avg_payoff(X)
        delta = X * (self.avgpayoffs @ X) / avgfitness
        if self.precision:
            np.around(delta, decimals=self.precision, out=delta)
        return delta

    def replicator_odeint(self, init, time_vector, **kwargs):
        """
        Calculate one run of the game following the replicator(-mutator)
        dynamics, with starting points sinit and rinit, in times <times> (a
        game.Times instance), using scipy.integrate.odeint
        """
        return odeint(
            self.replicator_dX_dt_odeint,
            init,
            time_vector,
            Dfun=self.replicator_jacobian_odeint,
            col_deriv=True,
            **kwargs
        )

    def replicator_discrete(self, initpop, steps):
        """
        Calculate one run of the game, following the discrete
        replicator(-mutator) dynamics, for <steps> steps with
        starting population vector <initpop> using the discrete time
        replicator dynamics.
        """
        data = np.empty([steps, len(initpop)])
        data[0, :] = initpop
        for i in range(1, steps):
            data[i, :] = self.discrete_replicator_delta_X(data[i - 1, :])
        return data

    def pop_to_mixed_strat(self, pop):
        """
        Take a population vector and output the average strat implemented by
        the whole population
        """
        return self.game.calculate_mixed_strat(self.playertypes, pop)
    
    def assortment(self,e):
        """
        Set assortment level

        Parameters
        ----------
        e : TYPE
            DESCRIPTION.

        Returns
        -------
        None.

        """
        
        self.e = e


class TwoPops:
    """
    Calculate the equations necessary to evolve a population of senders and one
    of receivers. It takes as input a <game>, (which as of now only can be a
    Chance object>, and a tuple: the first (second) member of the tuple is a
    nxm array such that the <i,j> cell gives the expected payoff for the sender
    (receiver) of an encounter in which the sender follows strategy i and the
    receiver follows strategy j.
    """

    def __init__(self, game, sendertypes, receivertypes):
        self.game = game
        avgpayoffs = self.game.avg_payoffs(sendertypes, receivertypes)
        self.senderpayoffs = avgpayoffs[0]
        self.receiverpayoffs = avgpayoffs[1].T
        self.sendertypes = sendertypes
        self.receivertypes = receivertypes
        self.lss, self.lrs = self.senderpayoffs.shape
        # By default, mutation matrices are the identity matrices. You can
        # change that.
        self.mm_sender = np.identity(self.senderpayoffs.shape[0])
        self.mm_receiver = np.identity(self.receiverpayoffs.shape[0])
        # We can set a limit of precision in the calculation of diffeqs, to
        # avoid artifacts. By default, we do not
        self.precision = None

    def random_sender(self):
        """
        Return frequencies of a random sender population
        """
        return np.random.dirichlet([1 for i in np.arange(self.lss)])

    def random_receiver(self):
        """
        Return frequencies of a random receiver population
        """
        return np.random.dirichlet([1 for i in np.arange(self.lrs)])

    def sender_avg_payoff(self, sender, receiver):
        """
        Return the average payoff that senders get when the population vectors
        are <sender> and <receiver>
        """
        return sender.dot(self.senderpayoffs.dot(receiver))

    def receiver_avg_payoff(self, receiver, sender):
        """
        Return the average payoff that receivers get when the population
        vectors are <sender> and <receiver>
        """
        return receiver.dot(self.receiverpayoffs.dot(sender))

    def replicator_dX_dt_odeint(self, X, t):
        """
        Calculate the rhs of the system of odes for scipy.integrate.odeint
        """
        # X's first part is the sender vector
        # its second part the receiver vector
        # Xsplit = np.array_split(X, 2)
        # senderpops = Xsplit[0]
        # receiverpops = Xsplit[1]
        senderpops, receiverpops = self.vector_to_populations(X)
        avgfitsender = self.sender_avg_payoff(senderpops, receiverpops)
        avgfitreceiver = self.receiver_avg_payoff(receiverpops, senderpops)
        senderdot = (self.senderpayoffs * senderpops[..., None]).dot(receiverpops).dot(
            self.mm_sender
        ) - senderpops * avgfitsender
        receiverdot = (self.receiverpayoffs * receiverpops[..., None]).dot(
            senderpops
        ).dot(self.mm_receiver) - receiverpops * avgfitreceiver
        result = np.concatenate((senderdot, receiverdot))
        if self.precision:
            np.around(result, decimals=self.precision, out=result)
        return result

    def replicator_dX_dt_ode(self, t, X):
        """
        Calculate the rhs of the system of odes for scipy.integrate.ode
        """
        # X's first half is the sender vector
        # its second half the receiver vector
        # Xsplit = np.array_split(X, 2)
        # senderpops = Xsplit[0]
        # receiverpops = Xsplit[1]
        senderpops, receiverpops = self.vector_to_populations(X)
        avgfitsender = self.sender_avg_payoff(senderpops, receiverpops)
        avgfitreceiver = self.receiver_avg_payoff(receiverpops, senderpops)
        senderdot = (self.senderpayoffs * senderpops[..., None]).dot(receiverpops).dot(
            self.mm_sender
        ) - senderpops * avgfitsender
        receiverdot = (self.receiverpayoffs * receiverpops[..., None]).dot(
            senderpops
        ).dot(self.mm_receiver) - receiverpops * avgfitreceiver
        result = np.concatenate((senderdot, receiverdot))
        if self.precision:
            np.around(result, decimals=self.precision, out=result)
        return result

    def replicator_jacobian_odeint(self, X, t=0):
        """
        Calculate the Jacobian of the system for scipy.integrate.odeint
        """
        # X's first half is the sender vector
        # its second half the receiver vector
        # Xsplit = np.array_split(X, 2)
        # senderpops = Xsplit[0]
        # receiverpops = Xsplit[1]
        senderpops, receiverpops = self.vector_to_populations(X)
        avgfitsender = self.sender_avg_payoff(senderpops, receiverpops)
        avgfitreceiver = self.receiver_avg_payoff(receiverpops, senderpops)
        yS = self.senderpayoffs.dot(receiverpops)  # [y1P11 +...+ ynP1n, ...,
        # y1Pn1 + ... ynPnn] This one works
        xS = self.senderpayoffs * senderpops[..., None]
        xR = self.receiverpayoffs.dot(senderpops)
        yR = self.receiverpayoffs * receiverpops[..., None]
        tile1 = (self.mm_sender - senderpops[..., None]) * yS - np.identity(
            self.lss
        ) * avgfitsender
        tile2 = (self.mm_sender - senderpops).transpose().dot(xS)
        tile3 = (self.mm_receiver - receiverpops).transpose().dot(yR)
        tile4 = (self.mm_receiver - receiverpops[..., None]) * xR - np.identity(
            self.lrs
        ) * avgfitreceiver
        lefthalf = np.vstack((tile1.transpose(), tile2.transpose()))
        righthalf = np.vstack((tile3.transpose(), tile4.transpose()))
        jac = np.hstack((lefthalf, righthalf))
        if self.precision:
            np.around(jac, decimals=self.precision, out=jac)
        return jac

    def replicator_jacobian_ode(self, t, X):
        """
        Calculate the Jacobian of the system for scipy.integrate.ode
        """
        senderpops, receiverpops = self.vector_to_populations(X)
        avgfitsender = self.sender_avg_payoff(senderpops, receiverpops)
        avgfitreceiver = self.receiver_avg_payoff(receiverpops, senderpops)
        yS = self.senderpayoffs.dot(receiverpops)  # [y1P11 +...+ ynP1n, ...,
        # y1Pn1 + ... ynPnn] This one works
        xS = self.senderpayoffs * senderpops[..., None]
        xR = self.receiverpayoffs.dot(senderpops)
        yR = self.receiverpayoffs * receiverpops[..., None]
        tile1 = (self.mm_sender - senderpops[..., None]) * yS - np.identity(
            self.lss
        ) * avgfitsender
        tile2 = (self.mm_sender - senderpops).transpose().dot(xS)
        tile3 = (self.mm_receiver - receiverpops).transpose().dot(yR)
        tile4 = (self.mm_receiver - receiverpops[..., None]) * xR - np.identity(
            self.lrs
        ) * avgfitreceiver
        lefthalf = np.vstack((tile1.transpose(), tile2.transpose()))
        righthalf = np.vstack((tile3.transpose(), tile4.transpose()))
        jac = np.hstack((lefthalf, righthalf))
        if self.precision:
            np.around(jac, decimals=self.precision, out=jac)
        return jac.transpose()

    def discrete_replicator_delta_X(self, X):
        """
        Calculate a population vector for t' given the vector for t, using the
        discrete time replicator dynamics (Huttegger 2007)
        """
        # X's first part is the sender vector
        # its second part the receiver vector
        senderpops, receiverpops = self.vector_to_populations(X)
        avgfitsender = self.sender_avg_payoff(senderpops, receiverpops)
        avgfitreceiver = self.receiver_avg_payoff(receiverpops, senderpops)
        senderdelta = (self.senderpayoffs * senderpops[..., None]).dot(
            receiverpops
        ).dot(self.mm_sender) / avgfitsender
        receiverdelta = (self.receiverpayoffs * receiverpops[..., None]).dot(
            senderpops
        ).dot(self.mm_receiver) / avgfitreceiver
        result = np.concatenate((senderdelta, receiverdelta))
        if self.precision:
            np.around(result, decimals=self.precision, out=result)
        return result

    def replicator_odeint(self, sinit, rinit, times, **kwargs):
        """
        Calculate one run of the game following the replicator(-mutator)
        dynamics, with starting points sinit and rinit, in times <times> (a
        game.Times instance), using scipy.integrate.odeint
        """
        return odeint(
            self.replicator_dX_dt_odeint,
            np.concatenate((sinit, rinit)),
            times.time_vector,
            Dfun=self.replicator_jacobian_odeint,
            col_deriv=True,
            **kwargs
        )

    def replicator_ode(self, sinit, rinit, times, integrator="dopri5"):
        """
        Calculate one run of the game, following the replicator(-mutator)
        dynamics in continuous time, in <times> (a game.Times instance) with
        starting points sinit and rinit using scipy.integrate.ode
        """
        initialpop = np.concatenate((sinit, rinit))
        equations = ode(
            self.replicator_dX_dt_ode, self.replicator_jacobian_ode
        ).set_integrator(integrator)
        equations.set_initial_value(initialpop, times.initial_time)
        while equations.successful() and equations.t < times.final_time:
            newdata = equations.integrate(equations.t + times.time_inc)
            try:
                data = np.append(data, [newdata], axis=0)
            except NameError:
                data = [newdata]
        return data

    def replicator_discrete(self, sinit, rinit, times):
        """
        Calculate one run of the game, following the discrete
        replicator(-mutator) dynamics, in <times> (a game.Times object) with
        starting population vector <popvector> using the discrete time
        replicator dynamics. Note that this solver will just calculate n points
        in the evolution of the population, and will not try to match them to
        the times as provided.
        """
        popvector = np.concatenate((sinit, rinit))
        data = np.empty([len(times.time_vector), len(popvector)])
        data[0, :] = popvector
        for i in range(1, len(times.time_vector)):
            data[i, :] = self.discrete_replicator_delta_X(data[i - 1, :])
        return data

    def vector_to_populations(self, vector):
        """
        Take one of the population vectors returned by the solvers, and output
        two vectors, for the sender and receiver populations respectively.
        """
        return np.hsplit(vector, [self.lss])

    def sender_to_mixed_strat(self, senderpop):
        """
        Take a sender population vector and output the average
        sender strat implemented by the whole population
        """
        return self.game.calculate_sender_mixed_strat(self.sendertypes, senderpop)

    def receiver_to_mixed_strat(self, receiverpop):
        """
        Take a receiver population vector and output the average
        receiver strat implemented by the whole population
        """
        return self.game.calculate_receiver_mixed_strat(self.receivertypes, receiverpop)


class Reinforcement:
    """
    Evolving finite sets of agents by reinforcement learning.
    """

    def __init__(self, game, agents):
        """
        The game type determines the number of agents.

        Parameters
        ----------
        game : one of the evoke game objects
            DESCRIPTION.
        agents: array-like
            list of evoke agent objects

        Returns
        -------
        None.

        """

        self.game = game
        self.agents = agents

        ## Initialise
        self.reset()

    def reset(self):
        """
        Initialise values and agents.

        Returns
        -------
        None.

        """

        ## Current iteration step is set to zero.
        self.iteration = 0

    def run(self, iterations, hide_progress = True, calculate_stats="step"):
        """
        Run the simulation for <iterations> steps.

        Parameters
        ----------
        iterations : int
            Number of times to call self.step().
        hide_progress : bool
            Whether to display tqdm progress bar
        calculate_stats : str
            When to calculate stats
            "step": every step
            "end": only at the last step
        
        Returns
        -------
        None.

        """

        for _ in trange(iterations,disable=hide_progress):
            if calculate_stats=="step": self.step(calculate_stats=True)
            if calculate_stats=="end": self.step(calculate_stats=False)
        
        if calculate_stats=="end": self.calculate_stats()
    
    @abstractmethod
    def step(self):
        pass
    
    @abstractmethod
    def calculate_stats(self):
        pass


class Matching(Reinforcement):
    """
    Reinforcement according to Richard Herrnstein’s matching law.
    The probability of choosing an action is proportional to its accumulated rewards.
    """

    def __init__(self, game, agents):
        super().__init__(game=game, agents=agents)


class MatchingSR(Matching):
    """
    Matching simulation for two-player sender-receiver game.
    """

    def __init__(self, game, sender_strategies, receiver_strategies):
        """


        Parameters
        ----------
        game : TYPE
            DESCRIPTION.
        sender_strategies : TYPE
            DESCRIPTION.
        receiver_strategies : TYPE
            DESCRIPTION.

        Returns
        -------
        None.

        """

        self.game = game

        ## Create the agents.
        ## Sender
        self.sender = Agent(sender_strategies)

        ## Receiver
        self.receiver = Agent(receiver_strategies)

        super().__init__(game=game, agents=[self.sender, self.receiver])

    def step(self,calculate_stats=True):
        """
        Implement the matching rule and increment one step.

        In each step:
            1. Run one round of the game.
            2. Update the agents' strategies based on the payoffs they received.
            3. Calculate and store any required variables e.g. information.
            4. Update iteration.

        Returns
        -------
        None.

        """

        ## 1. Run one round of the game.
        ## 1a. Choose a nature state.
        state = self.game.choose_state()

        ## 1b. Choose a signal.
        signal = self.sender.choose_strategy(state)

        ## 1c. Choose an act.
        act = self.receiver.choose_strategy(signal)

        ## 1d. get the payoff
        sender_payoff = self.game.sender_payoff(state, act)
        receiver_payoff = self.game.receiver_payoff(state, act)

        ## 2. Update the agent's strategies based on the payoffs they received.
        self.sender.update_strategies(state, signal, sender_payoff)
        self.receiver.update_strategies(signal, act, receiver_payoff)

        ## 3. Calculate and store any required variables e.g. information.
        if calculate_stats: self.calculate_stats()

        ## 4. Update iteration.
        self.iteration += 1

    def calculate_stats(self):
        """
        Calculate and store informational quantities at this point.

        Returns
        -------
        None.

        """

        ## Lazy instantiation
        if not hasattr(self, "statistics"):
            self.statistics = {}

        ## 1. Mutual information between states and signals
        if "mut_info_states_signals" not in self.statistics:
            ## Create empty array...
            self.statistics["mut_info_states_signals"] = np.empty((self.iteration,))

            ## ...and fill with NaN up to current iteration.
            self.statistics["mut_info_states_signals"][:] = np.nan

        ## Get the current mutual information
        ## Normalise strategy profiles
        snorm = (self.sender.strategies.T / self.sender.strategies.sum(1)).T
        rnorm = (self.receiver.strategies.T / self.receiver.strategies.sum(1)).T

        ## Create info object and get mutual information
        info = Information(self.game, snorm, rnorm)
        mut_info_states_signals = info.mutual_info_states_messages()

        ## Append the current mutual information
        self.statistics["mut_info_states_signals"] = np.append(
            self.statistics["mut_info_states_signals"], mut_info_states_signals
        )
        
        ## 2. Average probability of success
        if "avg_prob_success" not in self.statistics:

            ## Create empty array...
            self.statistics["avg_prob_success"] = np.empty((self.iteration,))

            ## ...and fill with NaN up to current iteration.
            self.statistics["avg_prob_success"][:] = np.nan
        
        ## Get the current average probability of success
        # TODO check this!
        avg_prob_success = np.average(self.game.payoff(
            sender_strat = snorm,
            receiver_strat = rnorm
            ))

        ## Append the current probability of success
        self.statistics["avg_prob_success"] = np.append(
            self.statistics["avg_prob_success"], avg_prob_success
        )
        
    def is_pooling(self):
        """
        Is the system currently at a pooling equilibrium?
        
        TODO: figure out the likely way Skyrms identifies pooling, and mimic that.

        Returns
        -------
        None.

        """
        
        ## Try 1
        # if self.statistics["avg_prob_success"][-1] < 0.9: return True
        
        # return False
        
        
        ## Try 2
        ## A bit quick and dirty.
        ## Check whether the entropy of the sender strategy first line
        ##  is lower than a certain tolerance.
        snorm = (self.sender.strategies.T / self.sender.strategies.sum(1)).T
        rnorm = (self.receiver.strategies.T / self.receiver.strategies.sum(1)).T
        
        if entropy(snorm[0]) < 0.1 and entropy(rnorm[0]) < 0.1: return False
        
        return True
        
        ## Try 3
        # if self.statistics["mut_info_states_signals"][-1] < mut_info_max: return True
        
        # return False
        

class MatchingSRInvention(Matching):
    """
    Matching simulation for two-player sender-receiver game, 
     with the possibility of new signals at every step.
    """

    def __init__(self, game, sender_strategies, receiver_strategies):
        """


        Parameters
        ----------
        game : TYPE
            DESCRIPTION.
        sender_strategies : TYPE
            DESCRIPTION.
        receiver_strategies : TYPE
            DESCRIPTION.

        Returns
        -------
        None.

        """

        self.game = game

        ## Create the agents.
        ## Sender
        self.sender = Agent(sender_strategies)

        ## Receiver
        self.receiver = Agent(receiver_strategies)

        super().__init__(game=game, agents=[self.sender, self.receiver])

    def step(self,calculate_stats=True):
        """
        Implement the matching rule and increment one step.

        In each step:
            1. Run one round of the game.
            2. Update the agents' strategies based on the payoffs they received.
            3. Calculate and store any required variables e.g. information.
            4. Update iteration.

        Returns
        -------
        None.

        """

        ## 1. Run one round of the game.
        ## 1a. Choose a nature state.
        state = self.game.choose_state()

        ## 1b. Choose a signal.
        signal = self.sender.choose_strategy(state)

        ## 1c. Choose an act.
        act = self.receiver.choose_strategy(signal)

        ## 1d. get the payoff
        sender_payoff = self.game.sender_payoff(state, act)
        receiver_payoff = self.game.receiver_payoff(state, act)

        ## 2a. Update the agent's strategies based on the payoffs they received.
        self.sender.update_strategies(state, signal, sender_payoff)
        self.receiver.update_strategies(signal, act, receiver_payoff)
        
        
        ## 2b. If the signal was novel and there was success,
        ##      need to add the new signal to both agents' repertoires.
        if signal == len(self.receiver.strategies)-1 and receiver_payoff == 1:
            
            ## It was a new signal
            self.sender.add_signal_sender()
            self.receiver.add_signal_receiver()

        ## 3. Calculate and store any required variables e.g. information.
        if calculate_stats: self.calculate_stats()

        ## 4. Update iteration.
        self.iteration += 1

    def calculate_stats(self):
        """
        Calculate and store informational quantities at this point.

        Returns
        -------
        None.

        """
        
        ## Lazy instantiation
        if not hasattr(self, "statistics"):
            self.statistics = {}
        
        ## 1. Number of signals

        ## 1. Mutual information between states and signals
        if "number_of_signals" not in self.statistics:

            ## Create empty array...
            self.statistics["number_of_signals"] = np.empty((self.iteration,))

            ## ...and fill with NaN up to current iteration.
            self.statistics["number_of_signals"][:] = np.nan
            
        ## Append the current number of signals
        self.statistics["number_of_signals"] = np.append(
            self.statistics["number_of_signals"], len(self.receiver.strategies) - 1
        )


class MatchingSIR(Matching):
    """
    Reinforcement game for sender, intermediary, receiver.
    """

    def __init__(
        self, game, sender_strategies, intermediary_strategies, receiver_strategies
    ):
        """


        Parameters
        ----------
        game : TYPE
            DESCRIPTION.
        sender_strategies : TYPE
            DESCRIPTION.
        intermediary_strategies : TYPE
            DESCRIPTION.
        receiver_strategies : TYPE
            DESCRIPTION.

        Returns
        -------
        None.

        """

        self.game = game

        ## Create the agents.
        ## Sender
        self.sender = Agent(sender_strategies)

        ## Intermediary
        self.intermediary = Agent(intermediary_strategies)

        ## Receiver
        self.receiver = Agent(receiver_strategies)

        super().__init__(
            game=game, agents=[self.sender, self.intermediary, self.receiver]
        )

    def step(self):
        """
        Implement the matching rule and increment one step.

        In each step:
            1. Run one round of the game.
            2. Update the agents' strategies based on the payoffs they received.
            3. Calculate and store any required variables e.g. probability of success.
            4. Update iteration.

        Returns
        -------
        None.
        """

        ## 1. Run one round of the game.
        ## 1a. Choose a nature state.
        state = self.game.choose_state()

        ## 1b. Choose a signal.
        signal_sender = self.sender.choose_strategy(state)

        ## 1b. Choose an intermediary signal.
        signal_intermediary = self.intermediary.choose_strategy(signal_sender)

        ## 1c. Choose an act.
        act = self.receiver.choose_strategy(signal_intermediary)

        ## 1d. get the payoff
        payoff_sender = self.game.payoff_sender(state, act)
        payoff_intermediary = self.game.payoff_intermediary(state, act)
        payoff_receiver = self.game.payoff_receiver(state, act)

        ## 2. Update the agent's strategies based on the payoffs they received.
        self.sender.update_strategies(state, signal_sender, payoff_sender)
        self.intermediary.update_strategies(
            state, signal_intermediary, payoff_intermediary
        )
        self.receiver.update_strategies(signal_intermediary, act, payoff_receiver)

        ## 3. Calculate and store any required variables e.g. probability of success.
        self.record_probability_of_success()

        ## 4. Update iteration.
        self.iteration += 1

    def record_probability_of_success(self):
        """
        For now, just store "probability of success."

        Returns
        -------
        None.

        """

        ## Lazy instantiation
        if not hasattr(self, "statistics"):
            self.statistics = {}

        ## Probability of success.
        ## Requires game to be "regular" i.e. all agents have identical payoff matrices.
        assert self.game.regular

        if "prob_success" not in self.statistics:
            ## Create empty array...
            self.statistics["prob_success"] = np.empty((self.iteration,))

            ## ...and fill with NaN up to current iteration.
            self.statistics["prob_success"][:] = np.nan

        ## Get the current probability of success
        ## Normalise strategy profiles

        ## Sender strategy profile normalised
        ## snorm is an array; each row is a list of conditional probabilities.
        snorm = (self.sender.strategies.T / self.sender.strategies.sum(1)).T

        ## Intermediary strategy profile normalised
        ## inorm is an array; each row is a list of conditional probabilities.
        inorm = (self.intermediary.strategies.T / self.intermediary.strategies.sum(1)).T

        ## Receiver strategy profile normalised
        ## rnorm is an array; each row is a list of conditional probabilities.
        rnorm = (self.receiver.strategies.T / self.receiver.strategies.sum(1)).T

        ## Ask the game for the average payoff, given these strategies.
        ## Because payoffs are np.eye(2), this is equal to the probability of success.
        payoff = self.game.avg_payoffs_regular(snorm,inorm,rnorm)
        
        ## Append the current payoff
        self.statistics["prob_success"] = np.append(
            self.statistics["prob_success"], payoff
        )


class BushMostellerSR(Reinforcement):
    """
    Bush_mosteller reinforcement simulation for two-player sender-receiver game.
    """

    def __init__(self, game, sender_strategies, receiver_strategies, learning_parameter):
        """


        Parameters
        ----------
        game : TYPE
            DESCRIPTION.
        sender_strategies : TYPE
            DESCRIPTION.
        receiver_strategies : TYPE
            DESCRIPTION.

        Returns
        -------
        None.

        """

        self.game = game

        ## Create the agents.
        ## Sender
        self.sender = Agent(sender_strategies)

        ## Receiver
        self.receiver = Agent(receiver_strategies)
        
        ## Learning parameter
        self.learning_parameter = learning_parameter

        super().__init__(game=game, agents=[self.sender, self.receiver])

    def step(self,calculate_stats=True):
        """
        Implement the matching rule and increment one step.

        In each step:
            1. Run one round of the game.
            2. Update the agents' strategies based on the payoffs they received.
            3. Calculate and store any required variables e.g. information.
            4. Update iteration.

        Returns
        -------
        None.

        """

        ## 1. Run one round of the game.
        ## 1a. Choose a nature state.
        state = self.game.choose_state()

        ## 1b. Choose a signal.
        signal = self.sender.choose_strategy(state)

        ## 1c. Choose an act.
        act = self.receiver.choose_strategy(signal)

        ## 1d. get the payoff
        sender_payoff = self.game.sender_payoff(state, act)
        receiver_payoff = self.game.receiver_payoff(state, act)

        ## 2. Update the agent's strategies based on the payoffs they received.
        self.sender.update_strategies_bush_mosteller(state, signal, sender_payoff, self.learning_parameter)
        self.receiver.update_strategies_bush_mosteller(signal, act, receiver_payoff, self.learning_parameter)

        ## 3. Calculate and store any required variables e.g. information.
        if calculate_stats: self.calculate_stats()

        ## 4. Update iteration.
        self.iteration += 1

    def calculate_stats(self):
        """
        Calculate and store informational quantities at this point.

        Returns
        -------
        None.

        """

        ## Lazy instantiation
        if not hasattr(self, "statistics"):
            self.statistics = {}

        ## 1. Mutual information between states and signals
        if "mut_info_states_signals" not in self.statistics:

            ## Create empty array...
            self.statistics["mut_info_states_signals"] = np.empty((self.iteration,))

            ## ...and fill with NaN up to current iteration.
            self.statistics["mut_info_states_signals"][:] = np.nan

        ## Get the current mutual information
        ## Normalise strategy profiles
        snorm = (self.sender.strategies.T / self.sender.strategies.sum(1)).T
        rnorm = (self.receiver.strategies.T / self.receiver.strategies.sum(1)).T

        ## Create info object and get mutual information
        info = Information(self.game, snorm, rnorm)
        mut_info_states_signals = info.mutual_info_states_messages()

        ## Append the current mutual information
        self.statistics["mut_info_states_signals"] = np.append(
            self.statistics["mut_info_states_signals"], mut_info_states_signals
        )
        
        ## 2. Average probability of success
        if "avg_prob_success" not in self.statistics:

            ## Create empty array...
            self.statistics["avg_prob_success"] = np.empty((self.iteration,))

            ## ...and fill with NaN up to current iteration.
            self.statistics["avg_prob_success"][:] = np.nan
        
        ## Get the current average probability of success
        # TODO check this!
        avg_prob_success = np.average(self.game.payoff(
            sender_strat = snorm,
            receiver_strat = rnorm
            ))

        ## Append the current probability of success
        self.statistics["avg_prob_success"] = np.append(
            self.statistics["avg_prob_success"], avg_prob_success
        )
        
    def is_pooling(self):
        """
        Is the system currently at a pooling equilibrium?
        
        TODO: figure out the likely way Skyrms identifies pooling, and mimic that.

        Returns
        -------
        None.

        """
        
        ## Try 1
        # if self.statistics["avg_prob_success"][-1] < 0.9: return True
        
        # return False
        
        
        ## Try 2
        ## A bit quick and dirty.
        ## Check whether the entropy of the sender strategy first line
        ##  is lower than a certain tolerance.
        snorm = (self.sender.strategies.T / self.sender.strategies.sum(1)).T
        rnorm = (self.receiver.strategies.T / self.receiver.strategies.sum(1)).T
        
        if entropy(snorm[0]) < 0.1 and entropy(rnorm[0]) < 0.1: return False
        
        return True


class Agent:
    """
    Finite, discrete agent used in Reinforcement() objects.
    """

    def __init__(self, strategies):
        ## Probability distribution over deterministic strategies.
        self.strategies = strategies

    def choose_strategy(self, input_data):
        """
        Sample from self.strategies[input_data] to get a concrete response.

        When the strategies are simply a matrix,
         with each row defining a distribution over possible responses,
         <input_data> is an integer indexing a row of the array.
        So we choose that row and choose randomly from it,
         according to the conditional probabilities of the responses,
         which are themselves listed as entries in each row.

        E.g. if this is a sender, <input_data> is the index of the current state of the world,
         and the possible responses are the possible signals.
        If this is a receiver, <input_data> is the index of the signal sent,
         and the possible responses are the possible acts.

        Returns
        -------
        response : int.
         The index of the agent's response.

        """

        ## Among which responses can we choose?
        possible_responses = range(len(self.strategies[input_data]))

        ## Assume the strategies are not yet normalised
        probabilities = self.strategies[input_data] / self.strategies[input_data].sum()

        ## Select the response and return it
        return np.random.choice(possible_responses, p=probabilities)

    def update_strategies(self, input_data, response, payoff):
        """
        The agent has just played <response> in response to <input_data>,
         and received <payoff> as a result.

        They now update the probability of choosing that response for
         that input data, proportionally to <payoff>.

        Parameters
        ----------
        input_data : TYPE
            DESCRIPTION.
        response : TYPE
            DESCRIPTION.
        payoff : TYPE
            DESCRIPTION.

        Returns
        -------
        None.

        """

        ## Add payoff to probability.
        self.strategies[input_data][response] += payoff

        ## It's of course possible that the payoff is negative.
        ## We should not allow the weight to go below zero.
        self.strategies[input_data][response] = max(
            self.strategies[input_data][response], 0
        )
    
    def update_strategies_bush_mosteller(self,input_data,response,payoff,learning_parameter):
        """
        
        From Skyrms 2010 page 86:
            
        "If an act is chosen and a reward is gotten
         the probability is incremented by adding some fraction of the
         distance between the original probability and probability one.8
         Alternative action probabilities are decremented so that everything
         adds to one. The fraction used is the product of the reward and
         some learning parameter."

        Parameters
        ----------
        input_data : TYPE
            DESCRIPTION.
        response : TYPE
            DESCRIPTION.
        payoff : TYPE
            DESCRIPTION.
        learning_parameter : TYPE
            DESCRIPTION.

        Returns
        -------
        None.

        """
        
        ## The row is self.strategies[input_data].
        ## The entry self.strategies[input_data][response] is incremented by
        ##  (1 - self.strategies[input_data][response]) * learning_parameter.
        ## All other entries are decremented (presumably relative to their current values).
        
        ## Create a "delta" array that says how everything changes.
        ## Imagine first we are decrementing everything.
        ar_delta = self.strategies[input_data] * learning_parameter * -1
        
        ## Now replace the winner's delta with its positive reinforcement rate.
        ar_delta[response] = (1-self.strategies[input_data][response]) * learning_parameter
        
        ## Now update the strategies
        self.strategies[input_data] += ar_delta
        
    def add_signal_sender(self):
        """
        TODO: consolidate with add_signal_receiver(), and tell the agent who it is

        Returns
        -------
        None.

        """
        
        new_signal_array = np.ones((len(self.strategies),1))
        
        self.strategies = np.append(self.strategies,new_signal_array,axis=1)
        
    def add_signal_receiver(self):
        """
        TODO: consolidate with add_signal_sender(), and tell the agent who it is

        Returns
        -------
        None.

        """
        
        new_signal_array = np.ones((1,len(self.strategies[0])))
        
        self.strategies = np.append(self.strategies,new_signal_array,axis=0)


class Times:
    """
    Provides a way of having a single time input to both odeint and ode
    """

    def __init__(self, initial_time, final_time, time_inc):
        """
        Takes the initial time for simulations <initial_time>, the final time
        <final_time> and the time increment <time_inc>, and creates an object
        with these values as attributes, and also a vector that can be fed into
        odeint.
        """
        self.initial_time = initial_time
        self.final_time = final_time
        self.time_inc = time_inc
        points = (final_time - initial_time) / time_inc
        self.time_vector = np.linspace(initial_time, final_time, points)


def mutationmatrix(mutation, dimension):
    """
    Calculate a (square) mutation matrix with mutation rate
    given by <mutation> and dimension given by <dimension>
    """
    return np.array(
        [
            [
                1 - mutation if i == j else mutation / (dimension - 1)
                for i in np.arange(dimension)
            ]
            for j in np.arange(dimension)
        ]
    )<|MERGE_RESOLUTION|>--- conflicted
+++ resolved
@@ -14,13 +14,8 @@
 from tqdm import trange
 
 ## evoke
-<<<<<<< HEAD
-from evoke.lib.asymmetric_games import Chance, NonChance, ChanceSIR
-from evoke.lib.info import Information, entropy
-=======
 from .asymmetric_games import Chance, NonChance, ChanceSIR
 from .info import Information, entropy
->>>>>>> 341fb924
 
 
 class OnePop:
